--- conflicted
+++ resolved
@@ -26,11 +26,8 @@
         contents:
           - 07_quickstart_for_web_devs.ipynb        
           - 05_by_example.ipynb
-<<<<<<< HEAD
           - tutorials/e2e.ipynb
-=======
           - 08_tutorial_for_web_devs.ipynb
->>>>>>> f7f9fb8f
       - section: Explanations
         contents:
           - 06_explaining_components.ipynb
