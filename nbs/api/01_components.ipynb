{
 "cells": [
  {
   "cell_type": "code",
   "execution_count": null,
   "id": "56db45b6",
   "metadata": {},
   "outputs": [],
   "source": [
    "#| default_exp components"
   ]
  },
  {
   "cell_type": "markdown",
   "id": "35d7e3af",
   "metadata": {},
   "source": [
    "# Components\n",
    "> `ft_html` and `ft_hx` functions to add some conveniences to `ft`, along with a full set of basic HTML components, and functions to work with forms and `FT` conversion"
   ]
  },
  {
   "cell_type": "code",
   "execution_count": null,
   "id": "8e2d405b",
   "metadata": {},
   "outputs": [],
   "source": [
    "#| export\n",
    "from dataclasses import dataclass, asdict, is_dataclass, make_dataclass, replace, astuple, MISSING\n",
    "from bs4 import BeautifulSoup, Comment\n",
    "\n",
    "from fastcore.utils import *\n",
    "from fastcore.xml import *\n",
    "from fastcore.meta import use_kwargs, delegates\n",
    "from fastcore.test import *\n",
    "from fasthtml.core import fh_cfg\n",
    "\n",
    "import types, json, inspect\n",
    "from typing import Any, Dict, Literal, Optional \n",
    "\n",
    "try: from IPython import display\n",
    "except ImportError: display=None"
   ]
  },
  {
   "cell_type": "code",
   "execution_count": null,
   "id": "3ccb463a",
   "metadata": {},
   "outputs": [],
   "source": [
    "from lxml import html as lx\n",
    "from pprint import pprint"
   ]
  },
  {
   "cell_type": "code",
   "execution_count": null,
   "id": "ad9c6bf2",
   "metadata": {},
   "outputs": [],
   "source": [
    "#| export\n",
    "def show(ft,*rest):\n",
    "    \"Renders FT Components into HTML within a Jupyter notebook.\"\n",
    "    if rest: ft = (ft,)+rest\n",
    "    return display.HTML(to_xml(ft))"
   ]
  },
  {
   "cell_type": "code",
   "execution_count": null,
   "id": "4d1dcd4a",
   "metadata": {},
   "outputs": [
    {
     "data": {
      "text/html": [
       "<p>\n",
<<<<<<< HEAD
       "<strong>FastHTML is<i>Fast</i></strong></p>\n"
=======
       "<strong>FastHTML is <i>Fast</i></strong></p>\n"
>>>>>>> 71fab613
      ],
      "text/plain": [
       "<IPython.core.display.HTML object>"
      ]
     },
     "execution_count": null,
     "metadata": {},
     "output_type": "execute_result"
    }
   ],
   "source": [
    "sentence = P(Strong(\"FastHTML is \", I(\"Fast\")))\n",
    "\n",
    "# When placed within the `show()` function, this will render\n",
    "# the HTML in Jupyter notebooks.\n",
    "show(sentence)"
   ]
  },
  {
   "cell_type": "code",
   "execution_count": null,
   "id": "ce7c9f92",
   "metadata": {},
   "outputs": [
    {
     "data": {
      "text/markdown": [
       "```html\n",
       "<p>\n",
<<<<<<< HEAD
       "<strong>FastHTML is<i>Fast</i></strong></p>\n",
=======
       "<strong>FastHTML is <i>Fast</i></strong></p>\n",
>>>>>>> 71fab613
       "\n",
       "```"
      ],
      "text/plain": [
       "p((strong(('FastHTML is ', i(('Fast',),{})),{}),),{})"
      ]
     },
     "execution_count": null,
     "metadata": {},
     "output_type": "execute_result"
    }
   ],
   "source": [
    "# Called without the `show()` function, the raw HTML is displayed\n",
    "sentence"
   ]
  },
  {
   "cell_type": "code",
   "execution_count": null,
   "id": "0ff9acc3",
   "metadata": {},
   "outputs": [],
   "source": [
    "#| export\n",
    "named = set('a button form frame iframe img input map meta object param select textarea'.split())\n",
    "html_attrs = 'id cls title style accesskey contenteditable dir draggable enterkeyhint hidden inert inputmode lang popover spellcheck tabindex translate'.split()\n",
    "hx_attrs = 'get post put delete patch trigger target swap swap_oob include select select_oob indicator push_url confirm disable replace_url vals disabled_elt ext headers history history_elt indicator inherit params preserve prompt replace_url request sync validate'\n",
    "hx_attrs = html_attrs + [f'hx_{o}' for o in hx_attrs.split()]\n",
    "hx_attrs_annotations = {\n",
    "    'hx_swap': Optional[Literal[\n",
    "      \"innerHTML\",\n",
    "      \"outerHTML\",\n",
    "      \"afterbegin\",\n",
    "      \"beforebegin\",\n",
    "      \"beforeend\",\n",
    "      \"afterend\",\n",
    "      \"delete\",\n",
    "      \"none\",\n",
    "    ]]\n",
    "}"
   ]
  },
  {
   "cell_type": "code",
   "execution_count": null,
   "id": "f904f825",
   "metadata": {},
   "outputs": [],
   "source": [
    "#| export\n",
    "def attrmap_x(o):\n",
    "    if o.startswith('_at_'): o = '@'+o[4:]\n",
    "    return attrmap(o)"
   ]
  },
  {
   "cell_type": "code",
   "execution_count": null,
   "id": "ee041be0",
   "metadata": {},
   "outputs": [],
   "source": [
    "#| export\n",
    "fh_cfg['attrmap']=attrmap_x\n",
    "fh_cfg['valmap' ]=valmap"
   ]
  },
  {
   "cell_type": "code",
   "execution_count": null,
   "id": "c8ade6b4",
   "metadata": {},
   "outputs": [],
   "source": [
    "#| export\n",
    "def ft_html(tag: str, *c, id=None, cls=None, title=None, style=None, attrmap=None, valmap=None, ft_cls=FT, **kwargs):\n",
    "    ds,c = partition(c, risinstance(dict))\n",
    "    for d in ds: kwargs = {**kwargs, **d}\n",
    "    if attrmap is None: attrmap=fh_cfg.attrmap\n",
    "    if valmap  is None: valmap =fh_cfg.valmap\n",
    "    kwargs['id'],kwargs['cls'],kwargs['title'],kwargs['style'] = id,cls,title,style\n",
    "    tag,c,kw = ft(tag, *c, attrmap=attrmap, valmap=valmap, **kwargs).list\n",
    "    if tag in named and 'id' in kw and 'name' not in kw: kw['name'] = kw['id']\n",
    "    return ft_cls(tag,c,kw, void_=tag in voids)"
   ]
  },
  {
   "cell_type": "code",
   "execution_count": null,
   "id": "d5158b3d",
   "metadata": {},
   "outputs": [],
   "source": [
    "#| export\n",
    "@use_kwargs(hx_attrs, keep=True)\n",
    "def ft_hx(tag: str, *c, target_id=None, hx_vals=None, **kwargs):\n",
    "    if hx_vals: kwargs['hx_vals'] = json.dumps(hx_vals) if isinstance (hx_vals,dict) else hx_vals\n",
    "    if target_id: kwargs['hx_target'] = '#'+target_id\n",
    "    return ft_html(tag, *c, **kwargs)"
   ]
  },
  {
   "cell_type": "code",
   "execution_count": null,
   "id": "9639f404",
   "metadata": {},
   "outputs": [
    {
     "data": {
      "text/markdown": [
       "```html\n",
       "<a @click_dot_away=\"1\"></a>\n",
       "```"
      ],
      "text/plain": [
       "a((),{'@click_dot_away': 1})"
      ]
     },
     "execution_count": null,
     "metadata": {},
     "output_type": "execute_result"
    }
   ],
   "source": [
    "ft_html('a', _at_click_dot_away=1)"
   ]
  },
  {
   "cell_type": "code",
   "execution_count": null,
   "id": "772a9405",
   "metadata": {},
   "outputs": [
    {
     "data": {
      "text/markdown": [
       "```html\n",
       "<a @click.away=\"1\"></a>\n",
       "```"
      ],
      "text/plain": [
       "a((),{'@click.away': 1})"
      ]
     },
     "execution_count": null,
     "metadata": {},
     "output_type": "execute_result"
    }
   ],
   "source": [
    "ft_html('a', **{'@click.away':1})"
   ]
  },
  {
   "cell_type": "code",
   "execution_count": null,
   "id": "89d9960a",
   "metadata": {},
   "outputs": [
    {
     "data": {
      "text/markdown": [
       "```html\n",
       "<a @click.away=\"1\"></a>\n",
       "```"
      ],
      "text/plain": [
       "a((),{'@click.away': 1})"
      ]
     },
     "execution_count": null,
     "metadata": {},
     "output_type": "execute_result"
    }
   ],
   "source": [
    "ft_html('a', {'@click.away':1})"
   ]
  },
  {
   "cell_type": "code",
   "execution_count": null,
   "id": "9f40e7f4",
   "metadata": {},
   "outputs": [
    {
     "data": {
      "text/markdown": [
       "```html\n",
       "<a hx-vals='{\"a\": 1}'></a>\n",
       "```"
      ],
      "text/plain": [
       "a((),{'hx-vals': '{\"a\": 1}'})"
      ]
     },
     "execution_count": null,
     "metadata": {},
     "output_type": "execute_result"
    }
   ],
   "source": [
    "ft_hx('a', hx_vals={'a':1})"
   ]
  },
  {
   "cell_type": "code",
   "execution_count": null,
   "id": "ede9b44d",
   "metadata": {},
   "outputs": [],
   "source": [
    "#| export\n",
    "_g = globals()\n",
    "_all_ = [\n",
    "    'A', 'Abbr', 'Address', 'Area', 'Article', 'Aside', 'Audio', 'B', 'Base', 'Bdi', 'Bdo', 'Blockquote', 'Body', 'Br',\n",
    "    'Button', 'Canvas', 'Caption', 'Cite', 'Code', 'Col', 'Colgroup', 'Data', 'Datalist', 'Dd', 'Del', 'Details', 'Dfn',\n",
    "    'Dialog', 'Div', 'Dl', 'Dt', 'Em', 'Embed', 'Fencedframe', 'Fieldset', 'Figcaption', 'Figure', 'Footer', 'Form',\n",
    "    'H1', 'H2', 'H3', 'H4', 'H5', 'H6', 'Head', 'Header',\n",
    "    'Hgroup', 'Hr', 'Html', 'I', 'Iframe', 'Img', 'Input', 'Ins', 'Kbd', 'Label', 'Legend', 'Li',\n",
    "    'Link', 'Main', 'Map', 'Mark', 'Menu', 'Meta', 'Meter', 'Nav', 'Noscript', 'Object', 'Ol', 'Optgroup', 'Option', 'Output',\n",
    "    'P', 'Picture', 'PortalExperimental', 'Pre', 'Progress', 'Q', 'Rp', 'Rt', 'Ruby', 'S', 'Samp', 'Script', 'Search',\n",
    "    'Section', 'Select', 'Slot', 'Small', 'Source', 'Span', 'Strong', 'Style', 'Sub', 'Summary', 'Sup', 'Table', 'Tbody',\n",
    "    'Td', 'Template', 'Textarea', 'Tfoot', 'Th', 'Thead', 'Time', 'Title', 'Tr', 'Track', 'U', 'Ul', 'Var', 'Video', 'Wbr']\n",
    "for o in _all_: _g[o] = partial(ft_hx, o.lower())"
   ]
  },
  {
   "cell_type": "code",
   "execution_count": null,
   "id": "42ea23bd",
   "metadata": {},
   "outputs": [
    {
     "name": "stdout",
     "output_type": "stream",
     "text": [
      "\u001b[0;31mSignature:\u001b[0m     \n",
      "\u001b[0mDiv\u001b[0m\u001b[0;34m(\u001b[0m\u001b[0;34m\u001b[0m\n",
      "\u001b[0;34m\u001b[0m    \u001b[0;34m*\u001b[0m\u001b[0mc\u001b[0m\u001b[0;34m,\u001b[0m\u001b[0;34m\u001b[0m\n",
      "\u001b[0;34m\u001b[0m    \u001b[0mtarget_id\u001b[0m\u001b[0;34m=\u001b[0m\u001b[0;32mNone\u001b[0m\u001b[0;34m,\u001b[0m\u001b[0;34m\u001b[0m\n",
      "\u001b[0;34m\u001b[0m    \u001b[0mhx_vals\u001b[0m\u001b[0;34m=\u001b[0m\u001b[0;32mNone\u001b[0m\u001b[0;34m,\u001b[0m\u001b[0;34m\u001b[0m\n",
      "\u001b[0;34m\u001b[0m    \u001b[0mid\u001b[0m\u001b[0;34m=\u001b[0m\u001b[0;32mNone\u001b[0m\u001b[0;34m,\u001b[0m\u001b[0;34m\u001b[0m\n",
      "\u001b[0;34m\u001b[0m    \u001b[0mcls\u001b[0m\u001b[0;34m=\u001b[0m\u001b[0;32mNone\u001b[0m\u001b[0;34m,\u001b[0m\u001b[0;34m\u001b[0m\n",
      "\u001b[0;34m\u001b[0m    \u001b[0mtitle\u001b[0m\u001b[0;34m=\u001b[0m\u001b[0;32mNone\u001b[0m\u001b[0;34m,\u001b[0m\u001b[0;34m\u001b[0m\n",
      "\u001b[0;34m\u001b[0m    \u001b[0mstyle\u001b[0m\u001b[0;34m=\u001b[0m\u001b[0;32mNone\u001b[0m\u001b[0;34m,\u001b[0m\u001b[0;34m\u001b[0m\n",
      "\u001b[0;34m\u001b[0m    \u001b[0maccesskey\u001b[0m\u001b[0;34m=\u001b[0m\u001b[0;32mNone\u001b[0m\u001b[0;34m,\u001b[0m\u001b[0;34m\u001b[0m\n",
      "\u001b[0;34m\u001b[0m    \u001b[0mcontenteditable\u001b[0m\u001b[0;34m=\u001b[0m\u001b[0;32mNone\u001b[0m\u001b[0;34m,\u001b[0m\u001b[0;34m\u001b[0m\n",
      "\u001b[0;34m\u001b[0m    \u001b[0mdir\u001b[0m\u001b[0;34m=\u001b[0m\u001b[0;32mNone\u001b[0m\u001b[0;34m,\u001b[0m\u001b[0;34m\u001b[0m\n",
      "\u001b[0;34m\u001b[0m    \u001b[0mdraggable\u001b[0m\u001b[0;34m=\u001b[0m\u001b[0;32mNone\u001b[0m\u001b[0;34m,\u001b[0m\u001b[0;34m\u001b[0m\n",
      "\u001b[0;34m\u001b[0m    \u001b[0menterkeyhint\u001b[0m\u001b[0;34m=\u001b[0m\u001b[0;32mNone\u001b[0m\u001b[0;34m,\u001b[0m\u001b[0;34m\u001b[0m\n",
      "\u001b[0;34m\u001b[0m    \u001b[0mhidden\u001b[0m\u001b[0;34m=\u001b[0m\u001b[0;32mNone\u001b[0m\u001b[0;34m,\u001b[0m\u001b[0;34m\u001b[0m\n",
      "\u001b[0;34m\u001b[0m    \u001b[0minert\u001b[0m\u001b[0;34m=\u001b[0m\u001b[0;32mNone\u001b[0m\u001b[0;34m,\u001b[0m\u001b[0;34m\u001b[0m\n",
      "\u001b[0;34m\u001b[0m    \u001b[0minputmode\u001b[0m\u001b[0;34m=\u001b[0m\u001b[0;32mNone\u001b[0m\u001b[0;34m,\u001b[0m\u001b[0;34m\u001b[0m\n",
      "\u001b[0;34m\u001b[0m    \u001b[0mlang\u001b[0m\u001b[0;34m=\u001b[0m\u001b[0;32mNone\u001b[0m\u001b[0;34m,\u001b[0m\u001b[0;34m\u001b[0m\n",
      "\u001b[0;34m\u001b[0m    \u001b[0mpopover\u001b[0m\u001b[0;34m=\u001b[0m\u001b[0;32mNone\u001b[0m\u001b[0;34m,\u001b[0m\u001b[0;34m\u001b[0m\n",
      "\u001b[0;34m\u001b[0m    \u001b[0mspellcheck\u001b[0m\u001b[0;34m=\u001b[0m\u001b[0;32mNone\u001b[0m\u001b[0;34m,\u001b[0m\u001b[0;34m\u001b[0m\n",
      "\u001b[0;34m\u001b[0m    \u001b[0mtabindex\u001b[0m\u001b[0;34m=\u001b[0m\u001b[0;32mNone\u001b[0m\u001b[0;34m,\u001b[0m\u001b[0;34m\u001b[0m\n",
      "\u001b[0;34m\u001b[0m    \u001b[0mtranslate\u001b[0m\u001b[0;34m=\u001b[0m\u001b[0;32mNone\u001b[0m\u001b[0;34m,\u001b[0m\u001b[0;34m\u001b[0m\n",
      "\u001b[0;34m\u001b[0m    \u001b[0mhx_get\u001b[0m\u001b[0;34m=\u001b[0m\u001b[0;32mNone\u001b[0m\u001b[0;34m,\u001b[0m\u001b[0;34m\u001b[0m\n",
      "\u001b[0;34m\u001b[0m    \u001b[0mhx_post\u001b[0m\u001b[0;34m=\u001b[0m\u001b[0;32mNone\u001b[0m\u001b[0;34m,\u001b[0m\u001b[0;34m\u001b[0m\n",
      "\u001b[0;34m\u001b[0m    \u001b[0mhx_put\u001b[0m\u001b[0;34m=\u001b[0m\u001b[0;32mNone\u001b[0m\u001b[0;34m,\u001b[0m\u001b[0;34m\u001b[0m\n",
      "\u001b[0;34m\u001b[0m    \u001b[0mhx_delete\u001b[0m\u001b[0;34m=\u001b[0m\u001b[0;32mNone\u001b[0m\u001b[0;34m,\u001b[0m\u001b[0;34m\u001b[0m\n",
      "\u001b[0;34m\u001b[0m    \u001b[0mhx_patch\u001b[0m\u001b[0;34m=\u001b[0m\u001b[0;32mNone\u001b[0m\u001b[0;34m,\u001b[0m\u001b[0;34m\u001b[0m\n",
      "\u001b[0;34m\u001b[0m    \u001b[0mhx_trigger\u001b[0m\u001b[0;34m=\u001b[0m\u001b[0;32mNone\u001b[0m\u001b[0;34m,\u001b[0m\u001b[0;34m\u001b[0m\n",
      "\u001b[0;34m\u001b[0m    \u001b[0mhx_target\u001b[0m\u001b[0;34m=\u001b[0m\u001b[0;32mNone\u001b[0m\u001b[0;34m,\u001b[0m\u001b[0;34m\u001b[0m\n",
      "\u001b[0;34m\u001b[0m    \u001b[0mhx_swap\u001b[0m\u001b[0;34m=\u001b[0m\u001b[0;32mNone\u001b[0m\u001b[0;34m,\u001b[0m\u001b[0;34m\u001b[0m\n",
      "\u001b[0;34m\u001b[0m    \u001b[0mhx_swap_oob\u001b[0m\u001b[0;34m=\u001b[0m\u001b[0;32mNone\u001b[0m\u001b[0;34m,\u001b[0m\u001b[0;34m\u001b[0m\n",
      "\u001b[0;34m\u001b[0m    \u001b[0mhx_include\u001b[0m\u001b[0;34m=\u001b[0m\u001b[0;32mNone\u001b[0m\u001b[0;34m,\u001b[0m\u001b[0;34m\u001b[0m\n",
      "\u001b[0;34m\u001b[0m    \u001b[0mhx_select\u001b[0m\u001b[0;34m=\u001b[0m\u001b[0;32mNone\u001b[0m\u001b[0;34m,\u001b[0m\u001b[0;34m\u001b[0m\n",
      "\u001b[0;34m\u001b[0m    \u001b[0mhx_select_oob\u001b[0m\u001b[0;34m=\u001b[0m\u001b[0;32mNone\u001b[0m\u001b[0;34m,\u001b[0m\u001b[0;34m\u001b[0m\n",
      "\u001b[0;34m\u001b[0m    \u001b[0mhx_indicator\u001b[0m\u001b[0;34m=\u001b[0m\u001b[0;32mNone\u001b[0m\u001b[0;34m,\u001b[0m\u001b[0;34m\u001b[0m\n",
      "\u001b[0;34m\u001b[0m    \u001b[0mhx_push_url\u001b[0m\u001b[0;34m=\u001b[0m\u001b[0;32mNone\u001b[0m\u001b[0;34m,\u001b[0m\u001b[0;34m\u001b[0m\n",
      "\u001b[0;34m\u001b[0m    \u001b[0mhx_confirm\u001b[0m\u001b[0;34m=\u001b[0m\u001b[0;32mNone\u001b[0m\u001b[0;34m,\u001b[0m\u001b[0;34m\u001b[0m\n",
      "\u001b[0;34m\u001b[0m    \u001b[0mhx_disable\u001b[0m\u001b[0;34m=\u001b[0m\u001b[0;32mNone\u001b[0m\u001b[0;34m,\u001b[0m\u001b[0;34m\u001b[0m\n",
      "\u001b[0;34m\u001b[0m    \u001b[0mhx_replace_url\u001b[0m\u001b[0;34m=\u001b[0m\u001b[0;32mNone\u001b[0m\u001b[0;34m,\u001b[0m\u001b[0;34m\u001b[0m\n",
      "\u001b[0;34m\u001b[0m    \u001b[0mhx_disabled_elt\u001b[0m\u001b[0;34m=\u001b[0m\u001b[0;32mNone\u001b[0m\u001b[0;34m,\u001b[0m\u001b[0;34m\u001b[0m\n",
      "\u001b[0;34m\u001b[0m    \u001b[0mhx_ext\u001b[0m\u001b[0;34m=\u001b[0m\u001b[0;32mNone\u001b[0m\u001b[0;34m,\u001b[0m\u001b[0;34m\u001b[0m\n",
      "\u001b[0;34m\u001b[0m    \u001b[0mhx_headers\u001b[0m\u001b[0;34m=\u001b[0m\u001b[0;32mNone\u001b[0m\u001b[0;34m,\u001b[0m\u001b[0;34m\u001b[0m\n",
      "\u001b[0;34m\u001b[0m    \u001b[0mhx_history\u001b[0m\u001b[0;34m=\u001b[0m\u001b[0;32mNone\u001b[0m\u001b[0;34m,\u001b[0m\u001b[0;34m\u001b[0m\n",
      "\u001b[0;34m\u001b[0m    \u001b[0mhx_history_elt\u001b[0m\u001b[0;34m=\u001b[0m\u001b[0;32mNone\u001b[0m\u001b[0;34m,\u001b[0m\u001b[0;34m\u001b[0m\n",
      "\u001b[0;34m\u001b[0m    \u001b[0mhx_inherit\u001b[0m\u001b[0;34m=\u001b[0m\u001b[0;32mNone\u001b[0m\u001b[0;34m,\u001b[0m\u001b[0;34m\u001b[0m\n",
      "\u001b[0;34m\u001b[0m    \u001b[0mhx_params\u001b[0m\u001b[0;34m=\u001b[0m\u001b[0;32mNone\u001b[0m\u001b[0;34m,\u001b[0m\u001b[0;34m\u001b[0m\n",
      "\u001b[0;34m\u001b[0m    \u001b[0mhx_preserve\u001b[0m\u001b[0;34m=\u001b[0m\u001b[0;32mNone\u001b[0m\u001b[0;34m,\u001b[0m\u001b[0;34m\u001b[0m\n",
      "\u001b[0;34m\u001b[0m    \u001b[0mhx_prompt\u001b[0m\u001b[0;34m=\u001b[0m\u001b[0;32mNone\u001b[0m\u001b[0;34m,\u001b[0m\u001b[0;34m\u001b[0m\n",
      "\u001b[0;34m\u001b[0m    \u001b[0mhx_request\u001b[0m\u001b[0;34m=\u001b[0m\u001b[0;32mNone\u001b[0m\u001b[0;34m,\u001b[0m\u001b[0;34m\u001b[0m\n",
      "\u001b[0;34m\u001b[0m    \u001b[0mhx_sync\u001b[0m\u001b[0;34m=\u001b[0m\u001b[0;32mNone\u001b[0m\u001b[0;34m,\u001b[0m\u001b[0;34m\u001b[0m\n",
      "\u001b[0;34m\u001b[0m    \u001b[0mhx_validate\u001b[0m\u001b[0;34m=\u001b[0m\u001b[0;32mNone\u001b[0m\u001b[0;34m,\u001b[0m\u001b[0;34m\u001b[0m\n",
      "\u001b[0;34m\u001b[0m    \u001b[0;34m**\u001b[0m\u001b[0mkwargs\u001b[0m\u001b[0;34m,\u001b[0m\u001b[0;34m\u001b[0m\n",
      "\u001b[0;34m\u001b[0m\u001b[0;34m)\u001b[0m\u001b[0;34m\u001b[0m\u001b[0;34m\u001b[0m\u001b[0m\n",
      "\u001b[0;31mCall signature:\u001b[0m \u001b[0mDiv\u001b[0m\u001b[0;34m(\u001b[0m\u001b[0;34m*\u001b[0m\u001b[0margs\u001b[0m\u001b[0;34m,\u001b[0m \u001b[0;34m**\u001b[0m\u001b[0mkwargs\u001b[0m\u001b[0;34m)\u001b[0m\u001b[0;34m\u001b[0m\u001b[0;34m\u001b[0m\u001b[0m\n",
      "\u001b[0;31mType:\u001b[0m           partial\n",
      "\u001b[0;31mString form:\u001b[0m    functools.partial(<function ft_hx>, 'div')\n",
      "\u001b[0;31mFile:\u001b[0m           ~/miniforge3/lib/python3.10/functools.py\n",
      "\u001b[0;31mDocstring:\u001b[0m     \n",
      "partial(func, *args, **keywords) - new function with partial application\n",
      "of the given arguments and keywords."
     ]
    }
   ],
   "source": [
    "Div?"
   ]
  },
  {
   "cell_type": "code",
   "execution_count": null,
   "id": "7ccf4371",
   "metadata": {},
   "outputs": [],
   "source": [
    "#| export\n",
    "def File(fname):\n",
    "    \"Use the unescaped text in file `fname` directly\"\n",
    "    return NotStr(Path(fname).read_text())"
   ]
  },
  {
   "cell_type": "markdown",
   "id": "1b030be9",
   "metadata": {},
   "source": [
    "For tags that have a `name` attribute, it will be set to the value of `id` if not provided explicitly:"
   ]
  },
  {
   "cell_type": "code",
   "execution_count": null,
   "id": "ecbcfa18",
   "metadata": {},
   "outputs": [
    {
     "data": {
      "text/markdown": [
       "```html\n",
       "<form hx-post=\"/\" hx-target=\"#tgt\" id=\"frm\" name=\"frm\"><button hx-target=\"#foo\" id=\"btn\" name=\"btn\"></button></form>\n",
       "```"
      ],
      "text/plain": [
       "form((button((),{'hx-target': '#foo', 'id': 'btn', 'name': 'btn'}),),{'hx-post': '/', 'hx-target': '#tgt', 'id': 'frm', 'name': 'frm'})"
      ]
     },
     "execution_count": null,
     "metadata": {},
     "output_type": "execute_result"
    }
   ],
   "source": [
    "Form(Button(target_id='foo', id='btn'),\n",
    "     hx_post='/', target_id='tgt', id='frm')"
   ]
  },
  {
   "cell_type": "code",
   "execution_count": null,
   "id": "1df362c7",
   "metadata": {},
   "outputs": [],
   "source": [
    "#| export\n",
    "def _fill_item(item, obj):\n",
    "    if not isinstance(item,FT): return item\n",
    "    tag,cs,attr = item.list\n",
    "    if isinstance(cs,tuple): cs = tuple(_fill_item(o, obj) for o in cs)\n",
    "    name = attr.get('name', None)\n",
    "    val = None if name is None else obj.get(name, None)\n",
    "    if val is not None and not 'skip' in attr:\n",
    "        if tag=='input':\n",
    "            if attr.get('type', '') == 'checkbox':\n",
    "                if val: attr['checked'] = '1'\n",
    "                else: attr.pop('checked', '')\n",
    "            elif attr.get('type', '') == 'radio':\n",
    "                if val and val == attr['value']: attr['checked'] = '1'\n",
    "                else: attr.pop('checked', '')\n",
    "            else: attr['value'] = val\n",
    "        if tag=='textarea': cs=(val,)\n",
    "        if tag == 'select':\n",
    "            option = next((o for o in cs if o.tag=='option' and o.get('value')==val), None)\n",
    "            if option: option.selected = '1'\n",
    "    return FT(tag,cs,attr,void_=item.void_)"
   ]
  },
  {
   "cell_type": "code",
   "execution_count": null,
   "id": "f0c83f26",
   "metadata": {},
   "outputs": [],
   "source": [
    "#| export\n",
    "def fill_form(form:FT, obj)->FT:\n",
    "    \"Fills named items in `form` using attributes in `obj`\"\n",
    "    if is_dataclass(obj): obj = asdict(obj)\n",
    "    elif not isinstance(obj,dict): obj = obj.__dict__\n",
    "    return _fill_item(form, obj)"
   ]
  },
  {
   "cell_type": "code",
   "execution_count": null,
   "id": "caef04d9",
   "metadata": {},
   "outputs": [
    {
     "data": {
      "text/markdown": [
       "```html\n",
       "<form><fieldset name=\"stuff\">    <input value=\"Profit\" id=\"title\" class=\"char\" name=\"title\">\n",
       "<label class=\"px-2\">      <input type=\"checkbox\" name=\"done\" data-foo=\"bar\" class=\"checkboxer\" checked=\"1\">\n",
       "Done</label>    <input type=\"hidden\" id=\"id\" name=\"id\" value=\"2\">\n",
       "<select name=\"opt\"><option value=\"a\"></option><option value=\"b\" selected=\"1\"></option></select><textarea id=\"details\" name=\"details\">Details</textarea><button>Save</button></fieldset></form>\n",
       "```"
      ],
      "text/plain": [
       "form((fieldset((input((),{'value': 'Profit', 'id': 'title', 'class': 'char', 'name': 'title'}), label((input((),{'type': 'checkbox', 'name': 'done', 'data-foo': 'bar', 'class': 'checkboxer', 'checked': '1'}), 'Done'),{'class': 'px-2'}), input((),{'type': 'hidden', 'id': 'id', 'name': 'id', 'value': 2}), select((option((),{'value': 'a'}), option((),{'value': 'b', 'selected': '1'})),{'name': 'opt'}), textarea(('Details',),{'id': 'details', 'name': 'details'}), button(('Save',),{})),{'name': 'stuff'}),),{})"
      ]
     },
     "execution_count": null,
     "metadata": {},
     "output_type": "execute_result"
    }
   ],
   "source": [
    "@dataclass\n",
    "class TodoItem:\n",
    "    title:str; id:int; done:bool; details:str; opt:str='a'\n",
    "\n",
    "todo = TodoItem(id=2, title=\"Profit\", done=True, details=\"Details\", opt='b')\n",
    "check = Label(Input(type=\"checkbox\", cls=\"checkboxer\", name=\"done\", data_foo=\"bar\"), \"Done\", cls='px-2')\n",
    "form = Form(Fieldset(Input(cls=\"char\", id=\"title\", value=\"a\"), check, Input(type=\"hidden\", id=\"id\"),\n",
    "                     Select(Option(value='a'), Option(value='b'), name='opt'),\n",
    "                     Textarea(id='details'), Button(\"Save\"),\n",
    "                     name=\"stuff\"))\n",
    "form = fill_form(form, todo)\n",
    "assert '<textarea id=\"details\" name=\"details\">Details</textarea>' in to_xml(form)\n",
    "form"
   ]
  },
  {
   "cell_type": "code",
   "execution_count": null,
   "id": "8b171490",
   "metadata": {},
   "outputs": [],
   "source": [
    "#|export\n",
    "def fill_dataclass(src, dest):\n",
    "    \"Modifies dataclass in-place and returns it\"\n",
    "    for nm,val in asdict(src).items(): setattr(dest, nm, val)\n",
    "    return dest"
   ]
  },
  {
   "cell_type": "code",
   "execution_count": null,
   "id": "77e3f785",
   "metadata": {},
   "outputs": [
    {
     "data": {
      "text/plain": [
       "TodoItem(title='Profit', id=2, done=True, details='Details', opt='b')"
      ]
     },
     "execution_count": null,
     "metadata": {},
     "output_type": "execute_result"
    }
   ],
   "source": [
    "nt = TodoItem('', 0, False, '')\n",
    "fill_dataclass(todo, nt)\n",
    "nt"
   ]
  },
  {
   "cell_type": "code",
   "execution_count": null,
   "id": "c9594f70",
   "metadata": {},
   "outputs": [],
   "source": [
    "#| export\n",
    "def find_inputs(e, tags='input', **kw):\n",
    "    \"Recursively find all elements in `e` with `tags` and attrs matching `kw`\"\n",
    "    if not isinstance(e, (list,tuple,FT)): return []\n",
    "    inputs = []\n",
    "    if isinstance(tags,str): tags = [tags]\n",
    "    elif tags is None: tags = []\n",
    "    cs = e\n",
    "    if isinstance(e, FT):\n",
    "        tag,cs,attr = e.list\n",
    "        if tag in tags and kw.items()<=attr.items(): inputs.append(e)\n",
    "    for o in cs: inputs += find_inputs(o, tags, **kw)\n",
    "    return inputs"
   ]
  },
  {
   "cell_type": "code",
   "execution_count": null,
   "id": "7e740aac",
   "metadata": {},
   "outputs": [
    {
     "data": {
      "text/plain": [
       "[input((),{'value': 'Profit', 'id': 'title', 'class': 'char', 'name': 'title'})]"
      ]
     },
     "execution_count": null,
     "metadata": {},
     "output_type": "execute_result"
    }
   ],
   "source": [
    "inps = find_inputs(form, id='title')\n",
    "test_eq(len(inps), 1)\n",
    "inps"
   ]
  },
  {
   "cell_type": "markdown",
   "id": "04b4f6c7",
   "metadata": {},
   "source": [
    "You can also use lxml for more sophisticated searching:"
   ]
  },
  {
   "cell_type": "code",
   "execution_count": null,
   "id": "e551de91",
   "metadata": {},
   "outputs": [],
   "source": [
    "elem = lx.fromstring(to_xml(form))\n",
    "test_eq(elem.xpath(\"//input[@id='title']/@value\"), ['Profit'])"
   ]
  },
  {
   "cell_type": "code",
   "execution_count": null,
   "id": "1d8a28b1",
   "metadata": {},
   "outputs": [],
   "source": [
    "#| export\n",
    "def __getattr__(tag):\n",
    "    if tag.startswith('_') or tag[0].islower(): raise AttributeError\n",
    "    tag = tag.replace(\"_\", \"-\")\n",
    "    def _f(*c, target_id=None, **kwargs): return ft_hx(tag, *c, target_id=target_id, **kwargs)\n",
    "    return _f"
   ]
  },
  {
   "cell_type": "code",
   "execution_count": null,
   "id": "afb0f65c",
   "metadata": {},
   "outputs": [],
   "source": [
    "#| export\n",
    "_re_h2x_attr_key = re.compile(r'^[A-Za-z_-][\\w-]*$')\n",
    "def html2ft(html, attr1st=False):\n",
    "    \"\"\"Convert HTML to an `ft` expression\"\"\"\n",
    "    rev_map = {'class': 'cls', 'for': 'fr'}\n",
    "    \n",
    "    def _parse(elm, lvl=0, indent=4):\n",
    "        if isinstance(elm, str): return repr(elm.strip()) if elm.strip() else ''\n",
    "        if isinstance(elm, list): return '\\n'.join(_parse(o, lvl) for o in elm)\n",
    "        tag_name = elm.name.capitalize().replace(\"-\", \"_\")\n",
    "        if tag_name=='[document]': return _parse(list(elm.children), lvl)\n",
    "        cts = elm.contents\n",
    "        cs = [repr(c.strip()) if isinstance(c, str) else _parse(c, lvl+1)\n",
    "              for c in cts if str(c).strip()]\n",
    "        attrs = []\n",
    "        for key, value in sorted(elm.attrs.items(), key=lambda x: x[0]=='class'):\n",
    "            if isinstance(value,(tuple,list)): value = \" \".join(value)\n",
    "            key = rev_map.get(key, key)\n",
    "            attrs.append(f'{key.replace(\"-\", \"_\")}={value!r}'\n",
    "                         if _re_h2x_attr_key.match(key) else f'**{{{key!r}:{value!r}}}')\n",
    "        spc = \" \"*lvl*indent\n",
    "        onlychild = not cts or (len(cts)==1 and isinstance(cts[0],str))\n",
    "        j = ', ' if onlychild else f',\\n{spc}'\n",
    "        inner = j.join(filter(None, cs+attrs))\n",
    "        if onlychild: return f'{tag_name}({inner})'\n",
    "        if not attr1st or not attrs: return f'{tag_name}(\\n{spc}{inner}\\n{\" \"*(lvl-1)*indent})' \n",
    "        inner_cs = j.join(filter(None, cs))\n",
    "        inner_attrs = ', '.join(filter(None, attrs))\n",
    "        return f'{tag_name}({inner_attrs})(\\n{spc}{inner_cs}\\n{\" \"*(lvl-1)*indent})'\n",
    "\n",
    "    soup = BeautifulSoup(html.strip(), 'html.parser')\n",
    "    for c in soup.find_all(string=risinstance(Comment)): c.extract()\n",
    "    return _parse(soup, 1)"
   ]
  },
  {
   "cell_type": "code",
   "execution_count": null,
   "id": "3569a964",
   "metadata": {},
   "outputs": [
    {
     "data": {
      "text/markdown": [
       "```python\n",
       "Form(\n",
       "    Fieldset(\n",
       "        Input(value='Profit', id='title', name='title', cls='char'),\n",
       "        Label(\n",
       "            Input(type='checkbox', name='done', data_foo='bar', checked='1', cls='checkboxer'),\n",
       "            'Done',\n",
       "            cls='px-2'\n",
       "        ),\n",
       "        Input(type='hidden', id='id', name='id', value='2'),\n",
       "        Select(\n",
       "            Option(value='a'),\n",
       "            Option(value='b', selected='1'),\n",
       "            name='opt'\n",
       "        ),\n",
       "        Textarea('Details', id='details', name='details'),\n",
       "        Button('Save'),\n",
       "        name='stuff'\n",
       "    )\n",
       ")\n",
       "```"
      ],
      "text/plain": [
       "<IPython.core.display.Markdown object>"
      ]
     },
     "execution_count": null,
     "metadata": {},
     "output_type": "execute_result"
    }
   ],
   "source": [
    "h = to_xml(form)\n",
    "hl_md(html2ft(h), 'python')"
   ]
  },
  {
   "cell_type": "code",
   "execution_count": null,
   "id": "af92d7d6",
   "metadata": {},
   "outputs": [
    {
     "data": {
      "text/markdown": [
       "```python\n",
       "Form(\n",
       "    Fieldset(name='stuff')(\n",
       "        Input(value='Profit', id='title', name='title', cls='char'),\n",
       "        Label(cls='px-2')(\n",
       "            Input(type='checkbox', name='done', data_foo='bar', checked='1', cls='checkboxer'),\n",
       "            'Done'\n",
       "        ),\n",
       "        Input(type='hidden', id='id', name='id', value='2'),\n",
       "        Select(name='opt')(\n",
       "            Option(value='a'),\n",
       "            Option(value='b', selected='1')\n",
       "        ),\n",
       "        Textarea('Details', id='details', name='details'),\n",
       "        Button('Save')\n",
       "    )\n",
       ")\n",
       "```"
      ],
      "text/plain": [
       "<IPython.core.display.Markdown object>"
      ]
     },
     "execution_count": null,
     "metadata": {},
     "output_type": "execute_result"
    }
   ],
   "source": [
    "hl_md(html2ft(h, attr1st=True), 'python')"
   ]
  },
  {
   "cell_type": "code",
   "execution_count": null,
   "id": "c6203402",
   "metadata": {},
   "outputs": [],
   "source": [
    "#| export\n",
    "def sse_message(elm, event='message'):\n",
    "    \"Convert element `elm` into a format suitable for SSE streaming\"\n",
    "    data = '\\n'.join(f'data: {o}' for o in to_xml(elm).splitlines())\n",
    "    return f'event: {event}\\n{data}\\n\\n'"
   ]
  },
  {
   "cell_type": "code",
   "execution_count": null,
   "id": "50d18540",
   "metadata": {},
   "outputs": [
    {
     "name": "stdout",
     "output_type": "stream",
     "text": [
      "event: message\n",
      "data: <div>\n",
      "data:   <p>hi</p>\n",
      "data:   <p>there</p>\n",
      "data: </div>\n",
      "\n",
      "\n"
     ]
    }
   ],
   "source": [
    "print(sse_message(Div(P('hi'), P('there'))))"
   ]
  },
  {
   "cell_type": "markdown",
   "id": "474e14b4",
   "metadata": {},
   "source": [
    "# Export -"
   ]
  },
  {
   "cell_type": "code",
   "execution_count": null,
   "id": "d211e8e2",
   "metadata": {},
   "outputs": [],
   "source": [
    "#|hide\n",
    "import nbdev; nbdev.nbdev_export()"
   ]
  },
  {
   "cell_type": "code",
   "execution_count": null,
   "id": "814cf69a",
   "metadata": {},
   "outputs": [],
   "source": []
  }
 ],
 "metadata": {
  "kernelspec": {
   "display_name": "python3",
   "language": "python",
   "name": "python3"
  }
 },
 "nbformat": 4,
 "nbformat_minor": 5
}<|MERGE_RESOLUTION|>--- conflicted
+++ resolved
@@ -29,6 +29,7 @@
     "#| export\n",
     "from dataclasses import dataclass, asdict, is_dataclass, make_dataclass, replace, astuple, MISSING\n",
     "from bs4 import BeautifulSoup, Comment\n",
+    "from typing import Literal, Optional\n",
     "\n",
     "from fastcore.utils import *\n",
     "from fastcore.xml import *\n",
@@ -36,8 +37,7 @@
     "from fastcore.test import *\n",
     "from fasthtml.core import fh_cfg\n",
     "\n",
-    "import types, json, inspect\n",
-    "from typing import Any, Dict, Literal, Optional \n",
+    "import types, json\n",
     "\n",
     "try: from IPython import display\n",
     "except ImportError: display=None"
@@ -78,11 +78,7 @@
      "data": {
       "text/html": [
        "<p>\n",
-<<<<<<< HEAD
-       "<strong>FastHTML is<i>Fast</i></strong></p>\n"
-=======
        "<strong>FastHTML is <i>Fast</i></strong></p>\n"
->>>>>>> 71fab613
       ],
       "text/plain": [
        "<IPython.core.display.HTML object>"
@@ -112,11 +108,7 @@
       "text/markdown": [
        "```html\n",
        "<p>\n",
-<<<<<<< HEAD
-       "<strong>FastHTML is<i>Fast</i></strong></p>\n",
-=======
        "<strong>FastHTML is <i>Fast</i></strong></p>\n",
->>>>>>> 71fab613
        "\n",
        "```"
       ],
@@ -145,19 +137,21 @@
     "named = set('a button form frame iframe img input map meta object param select textarea'.split())\n",
     "html_attrs = 'id cls title style accesskey contenteditable dir draggable enterkeyhint hidden inert inputmode lang popover spellcheck tabindex translate'.split()\n",
     "hx_attrs = 'get post put delete patch trigger target swap swap_oob include select select_oob indicator push_url confirm disable replace_url vals disabled_elt ext headers history history_elt indicator inherit params preserve prompt replace_url request sync validate'\n",
-    "hx_attrs = html_attrs + [f'hx_{o}' for o in hx_attrs.split()]\n",
+    "hx_attrs = [f'hx_{o}' for o in hx_attrs.split()]\n",
     "hx_attrs_annotations = {\n",
-    "    'hx_swap': Optional[Literal[\n",
-    "      \"innerHTML\",\n",
-    "      \"outerHTML\",\n",
-    "      \"afterbegin\",\n",
-    "      \"beforebegin\",\n",
-    "      \"beforeend\",\n",
-    "      \"afterend\",\n",
-    "      \"delete\",\n",
-    "      \"none\",\n",
-    "    ]]\n",
-    "}"
+    "    \"hx_swap\": Literal[\"innerHTML\", \"outerHTML\", \"afterbegin\", \"beforebegin\", \"beforeend\", \"afterend\", \"delete\", \"none\"] | str,\n",
+    "    \"hx_swap_oob\": Literal[\"true\", \"innerHTML\", \"outerHTML\", \"afterbegin\", \"beforebegin\", \"beforeend\", \"afterend\", \"delete\", \"none\"] | str,\n",
+    "    \"hx_push_url\": Literal[\"true\", \"false\"] | str, \n",
+    "    \"hx_replace_url\": Literal[\"true\", \"false\"] | str, \n",
+    "    \"hx_disabled_elt\": Literal[\"this\", \"next\", \"previous\"] | str, \n",
+    "    \"hx_history\": Literal[\"false\"] | str,\n",
+    "    \"hx_params\": Literal[\"*\", \"none\"] | str,\n",
+    "    \"hx_replace_url\": Literal[\"true\", \"false\"] | str, \n",
+    "    \"hx_validate\": Literal[\"true\", \"false\"],\n",
+    "}\n",
+    "hx_attrs_annotations |= {o: str for o in set(hx_attrs) - set(hx_attrs_annotations.keys())}\n",
+    "hx_attrs_annotations = {k: Optional[v] for k,v in hx_attrs_annotations.items()} \n",
+    "hx_attrs = html_attrs + hx_attrs"
    ]
   },
   {
@@ -230,6 +224,7 @@
       "text/markdown": [
        "```html\n",
        "<a @click_dot_away=\"1\"></a>\n",
+       "\n",
        "```"
       ],
       "text/plain": [
@@ -256,6 +251,7 @@
       "text/markdown": [
        "```html\n",
        "<a @click.away=\"1\"></a>\n",
+       "\n",
        "```"
       ],
       "text/plain": [
@@ -282,6 +278,7 @@
       "text/markdown": [
        "```html\n",
        "<a @click.away=\"1\"></a>\n",
+       "\n",
        "```"
       ],
       "text/plain": [
@@ -308,6 +305,7 @@
       "text/markdown": [
        "```html\n",
        "<a hx-vals='{\"a\": 1}'></a>\n",
+       "\n",
        "```"
       ],
       "text/plain": [
@@ -348,83 +346,6 @@
   {
    "cell_type": "code",
    "execution_count": null,
-   "id": "42ea23bd",
-   "metadata": {},
-   "outputs": [
-    {
-     "name": "stdout",
-     "output_type": "stream",
-     "text": [
-      "\u001b[0;31mSignature:\u001b[0m     \n",
-      "\u001b[0mDiv\u001b[0m\u001b[0;34m(\u001b[0m\u001b[0;34m\u001b[0m\n",
-      "\u001b[0;34m\u001b[0m    \u001b[0;34m*\u001b[0m\u001b[0mc\u001b[0m\u001b[0;34m,\u001b[0m\u001b[0;34m\u001b[0m\n",
-      "\u001b[0;34m\u001b[0m    \u001b[0mtarget_id\u001b[0m\u001b[0;34m=\u001b[0m\u001b[0;32mNone\u001b[0m\u001b[0;34m,\u001b[0m\u001b[0;34m\u001b[0m\n",
-      "\u001b[0;34m\u001b[0m    \u001b[0mhx_vals\u001b[0m\u001b[0;34m=\u001b[0m\u001b[0;32mNone\u001b[0m\u001b[0;34m,\u001b[0m\u001b[0;34m\u001b[0m\n",
-      "\u001b[0;34m\u001b[0m    \u001b[0mid\u001b[0m\u001b[0;34m=\u001b[0m\u001b[0;32mNone\u001b[0m\u001b[0;34m,\u001b[0m\u001b[0;34m\u001b[0m\n",
-      "\u001b[0;34m\u001b[0m    \u001b[0mcls\u001b[0m\u001b[0;34m=\u001b[0m\u001b[0;32mNone\u001b[0m\u001b[0;34m,\u001b[0m\u001b[0;34m\u001b[0m\n",
-      "\u001b[0;34m\u001b[0m    \u001b[0mtitle\u001b[0m\u001b[0;34m=\u001b[0m\u001b[0;32mNone\u001b[0m\u001b[0;34m,\u001b[0m\u001b[0;34m\u001b[0m\n",
-      "\u001b[0;34m\u001b[0m    \u001b[0mstyle\u001b[0m\u001b[0;34m=\u001b[0m\u001b[0;32mNone\u001b[0m\u001b[0;34m,\u001b[0m\u001b[0;34m\u001b[0m\n",
-      "\u001b[0;34m\u001b[0m    \u001b[0maccesskey\u001b[0m\u001b[0;34m=\u001b[0m\u001b[0;32mNone\u001b[0m\u001b[0;34m,\u001b[0m\u001b[0;34m\u001b[0m\n",
-      "\u001b[0;34m\u001b[0m    \u001b[0mcontenteditable\u001b[0m\u001b[0;34m=\u001b[0m\u001b[0;32mNone\u001b[0m\u001b[0;34m,\u001b[0m\u001b[0;34m\u001b[0m\n",
-      "\u001b[0;34m\u001b[0m    \u001b[0mdir\u001b[0m\u001b[0;34m=\u001b[0m\u001b[0;32mNone\u001b[0m\u001b[0;34m,\u001b[0m\u001b[0;34m\u001b[0m\n",
-      "\u001b[0;34m\u001b[0m    \u001b[0mdraggable\u001b[0m\u001b[0;34m=\u001b[0m\u001b[0;32mNone\u001b[0m\u001b[0;34m,\u001b[0m\u001b[0;34m\u001b[0m\n",
-      "\u001b[0;34m\u001b[0m    \u001b[0menterkeyhint\u001b[0m\u001b[0;34m=\u001b[0m\u001b[0;32mNone\u001b[0m\u001b[0;34m,\u001b[0m\u001b[0;34m\u001b[0m\n",
-      "\u001b[0;34m\u001b[0m    \u001b[0mhidden\u001b[0m\u001b[0;34m=\u001b[0m\u001b[0;32mNone\u001b[0m\u001b[0;34m,\u001b[0m\u001b[0;34m\u001b[0m\n",
-      "\u001b[0;34m\u001b[0m    \u001b[0minert\u001b[0m\u001b[0;34m=\u001b[0m\u001b[0;32mNone\u001b[0m\u001b[0;34m,\u001b[0m\u001b[0;34m\u001b[0m\n",
-      "\u001b[0;34m\u001b[0m    \u001b[0minputmode\u001b[0m\u001b[0;34m=\u001b[0m\u001b[0;32mNone\u001b[0m\u001b[0;34m,\u001b[0m\u001b[0;34m\u001b[0m\n",
-      "\u001b[0;34m\u001b[0m    \u001b[0mlang\u001b[0m\u001b[0;34m=\u001b[0m\u001b[0;32mNone\u001b[0m\u001b[0;34m,\u001b[0m\u001b[0;34m\u001b[0m\n",
-      "\u001b[0;34m\u001b[0m    \u001b[0mpopover\u001b[0m\u001b[0;34m=\u001b[0m\u001b[0;32mNone\u001b[0m\u001b[0;34m,\u001b[0m\u001b[0;34m\u001b[0m\n",
-      "\u001b[0;34m\u001b[0m    \u001b[0mspellcheck\u001b[0m\u001b[0;34m=\u001b[0m\u001b[0;32mNone\u001b[0m\u001b[0;34m,\u001b[0m\u001b[0;34m\u001b[0m\n",
-      "\u001b[0;34m\u001b[0m    \u001b[0mtabindex\u001b[0m\u001b[0;34m=\u001b[0m\u001b[0;32mNone\u001b[0m\u001b[0;34m,\u001b[0m\u001b[0;34m\u001b[0m\n",
-      "\u001b[0;34m\u001b[0m    \u001b[0mtranslate\u001b[0m\u001b[0;34m=\u001b[0m\u001b[0;32mNone\u001b[0m\u001b[0;34m,\u001b[0m\u001b[0;34m\u001b[0m\n",
-      "\u001b[0;34m\u001b[0m    \u001b[0mhx_get\u001b[0m\u001b[0;34m=\u001b[0m\u001b[0;32mNone\u001b[0m\u001b[0;34m,\u001b[0m\u001b[0;34m\u001b[0m\n",
-      "\u001b[0;34m\u001b[0m    \u001b[0mhx_post\u001b[0m\u001b[0;34m=\u001b[0m\u001b[0;32mNone\u001b[0m\u001b[0;34m,\u001b[0m\u001b[0;34m\u001b[0m\n",
-      "\u001b[0;34m\u001b[0m    \u001b[0mhx_put\u001b[0m\u001b[0;34m=\u001b[0m\u001b[0;32mNone\u001b[0m\u001b[0;34m,\u001b[0m\u001b[0;34m\u001b[0m\n",
-      "\u001b[0;34m\u001b[0m    \u001b[0mhx_delete\u001b[0m\u001b[0;34m=\u001b[0m\u001b[0;32mNone\u001b[0m\u001b[0;34m,\u001b[0m\u001b[0;34m\u001b[0m\n",
-      "\u001b[0;34m\u001b[0m    \u001b[0mhx_patch\u001b[0m\u001b[0;34m=\u001b[0m\u001b[0;32mNone\u001b[0m\u001b[0;34m,\u001b[0m\u001b[0;34m\u001b[0m\n",
-      "\u001b[0;34m\u001b[0m    \u001b[0mhx_trigger\u001b[0m\u001b[0;34m=\u001b[0m\u001b[0;32mNone\u001b[0m\u001b[0;34m,\u001b[0m\u001b[0;34m\u001b[0m\n",
-      "\u001b[0;34m\u001b[0m    \u001b[0mhx_target\u001b[0m\u001b[0;34m=\u001b[0m\u001b[0;32mNone\u001b[0m\u001b[0;34m,\u001b[0m\u001b[0;34m\u001b[0m\n",
-      "\u001b[0;34m\u001b[0m    \u001b[0mhx_swap\u001b[0m\u001b[0;34m=\u001b[0m\u001b[0;32mNone\u001b[0m\u001b[0;34m,\u001b[0m\u001b[0;34m\u001b[0m\n",
-      "\u001b[0;34m\u001b[0m    \u001b[0mhx_swap_oob\u001b[0m\u001b[0;34m=\u001b[0m\u001b[0;32mNone\u001b[0m\u001b[0;34m,\u001b[0m\u001b[0;34m\u001b[0m\n",
-      "\u001b[0;34m\u001b[0m    \u001b[0mhx_include\u001b[0m\u001b[0;34m=\u001b[0m\u001b[0;32mNone\u001b[0m\u001b[0;34m,\u001b[0m\u001b[0;34m\u001b[0m\n",
-      "\u001b[0;34m\u001b[0m    \u001b[0mhx_select\u001b[0m\u001b[0;34m=\u001b[0m\u001b[0;32mNone\u001b[0m\u001b[0;34m,\u001b[0m\u001b[0;34m\u001b[0m\n",
-      "\u001b[0;34m\u001b[0m    \u001b[0mhx_select_oob\u001b[0m\u001b[0;34m=\u001b[0m\u001b[0;32mNone\u001b[0m\u001b[0;34m,\u001b[0m\u001b[0;34m\u001b[0m\n",
-      "\u001b[0;34m\u001b[0m    \u001b[0mhx_indicator\u001b[0m\u001b[0;34m=\u001b[0m\u001b[0;32mNone\u001b[0m\u001b[0;34m,\u001b[0m\u001b[0;34m\u001b[0m\n",
-      "\u001b[0;34m\u001b[0m    \u001b[0mhx_push_url\u001b[0m\u001b[0;34m=\u001b[0m\u001b[0;32mNone\u001b[0m\u001b[0;34m,\u001b[0m\u001b[0;34m\u001b[0m\n",
-      "\u001b[0;34m\u001b[0m    \u001b[0mhx_confirm\u001b[0m\u001b[0;34m=\u001b[0m\u001b[0;32mNone\u001b[0m\u001b[0;34m,\u001b[0m\u001b[0;34m\u001b[0m\n",
-      "\u001b[0;34m\u001b[0m    \u001b[0mhx_disable\u001b[0m\u001b[0;34m=\u001b[0m\u001b[0;32mNone\u001b[0m\u001b[0;34m,\u001b[0m\u001b[0;34m\u001b[0m\n",
-      "\u001b[0;34m\u001b[0m    \u001b[0mhx_replace_url\u001b[0m\u001b[0;34m=\u001b[0m\u001b[0;32mNone\u001b[0m\u001b[0;34m,\u001b[0m\u001b[0;34m\u001b[0m\n",
-      "\u001b[0;34m\u001b[0m    \u001b[0mhx_disabled_elt\u001b[0m\u001b[0;34m=\u001b[0m\u001b[0;32mNone\u001b[0m\u001b[0;34m,\u001b[0m\u001b[0;34m\u001b[0m\n",
-      "\u001b[0;34m\u001b[0m    \u001b[0mhx_ext\u001b[0m\u001b[0;34m=\u001b[0m\u001b[0;32mNone\u001b[0m\u001b[0;34m,\u001b[0m\u001b[0;34m\u001b[0m\n",
-      "\u001b[0;34m\u001b[0m    \u001b[0mhx_headers\u001b[0m\u001b[0;34m=\u001b[0m\u001b[0;32mNone\u001b[0m\u001b[0;34m,\u001b[0m\u001b[0;34m\u001b[0m\n",
-      "\u001b[0;34m\u001b[0m    \u001b[0mhx_history\u001b[0m\u001b[0;34m=\u001b[0m\u001b[0;32mNone\u001b[0m\u001b[0;34m,\u001b[0m\u001b[0;34m\u001b[0m\n",
-      "\u001b[0;34m\u001b[0m    \u001b[0mhx_history_elt\u001b[0m\u001b[0;34m=\u001b[0m\u001b[0;32mNone\u001b[0m\u001b[0;34m,\u001b[0m\u001b[0;34m\u001b[0m\n",
-      "\u001b[0;34m\u001b[0m    \u001b[0mhx_inherit\u001b[0m\u001b[0;34m=\u001b[0m\u001b[0;32mNone\u001b[0m\u001b[0;34m,\u001b[0m\u001b[0;34m\u001b[0m\n",
-      "\u001b[0;34m\u001b[0m    \u001b[0mhx_params\u001b[0m\u001b[0;34m=\u001b[0m\u001b[0;32mNone\u001b[0m\u001b[0;34m,\u001b[0m\u001b[0;34m\u001b[0m\n",
-      "\u001b[0;34m\u001b[0m    \u001b[0mhx_preserve\u001b[0m\u001b[0;34m=\u001b[0m\u001b[0;32mNone\u001b[0m\u001b[0;34m,\u001b[0m\u001b[0;34m\u001b[0m\n",
-      "\u001b[0;34m\u001b[0m    \u001b[0mhx_prompt\u001b[0m\u001b[0;34m=\u001b[0m\u001b[0;32mNone\u001b[0m\u001b[0;34m,\u001b[0m\u001b[0;34m\u001b[0m\n",
-      "\u001b[0;34m\u001b[0m    \u001b[0mhx_request\u001b[0m\u001b[0;34m=\u001b[0m\u001b[0;32mNone\u001b[0m\u001b[0;34m,\u001b[0m\u001b[0;34m\u001b[0m\n",
-      "\u001b[0;34m\u001b[0m    \u001b[0mhx_sync\u001b[0m\u001b[0;34m=\u001b[0m\u001b[0;32mNone\u001b[0m\u001b[0;34m,\u001b[0m\u001b[0;34m\u001b[0m\n",
-      "\u001b[0;34m\u001b[0m    \u001b[0mhx_validate\u001b[0m\u001b[0;34m=\u001b[0m\u001b[0;32mNone\u001b[0m\u001b[0;34m,\u001b[0m\u001b[0;34m\u001b[0m\n",
-      "\u001b[0;34m\u001b[0m    \u001b[0;34m**\u001b[0m\u001b[0mkwargs\u001b[0m\u001b[0;34m,\u001b[0m\u001b[0;34m\u001b[0m\n",
-      "\u001b[0;34m\u001b[0m\u001b[0;34m)\u001b[0m\u001b[0;34m\u001b[0m\u001b[0;34m\u001b[0m\u001b[0m\n",
-      "\u001b[0;31mCall signature:\u001b[0m \u001b[0mDiv\u001b[0m\u001b[0;34m(\u001b[0m\u001b[0;34m*\u001b[0m\u001b[0margs\u001b[0m\u001b[0;34m,\u001b[0m \u001b[0;34m**\u001b[0m\u001b[0mkwargs\u001b[0m\u001b[0;34m)\u001b[0m\u001b[0;34m\u001b[0m\u001b[0;34m\u001b[0m\u001b[0m\n",
-      "\u001b[0;31mType:\u001b[0m           partial\n",
-      "\u001b[0;31mString form:\u001b[0m    functools.partial(<function ft_hx>, 'div')\n",
-      "\u001b[0;31mFile:\u001b[0m           ~/miniforge3/lib/python3.10/functools.py\n",
-      "\u001b[0;31mDocstring:\u001b[0m     \n",
-      "partial(func, *args, **keywords) - new function with partial application\n",
-      "of the given arguments and keywords."
-     ]
-    }
-   ],
-   "source": [
-    "Div?"
-   ]
-  },
-  {
-   "cell_type": "code",
-   "execution_count": null,
    "id": "7ccf4371",
    "metadata": {},
    "outputs": [],
@@ -453,7 +374,10 @@
      "data": {
       "text/markdown": [
        "```html\n",
-       "<form hx-post=\"/\" hx-target=\"#tgt\" id=\"frm\" name=\"frm\"><button hx-target=\"#foo\" id=\"btn\" name=\"btn\"></button></form>\n",
+       "<form hx-post=\"/\" hx-target=\"#tgt\" id=\"frm\" name=\"frm\">\n",
+       "  <button hx-target=\"#foo\" id=\"btn\" name=\"btn\"></button>\n",
+       "</form>\n",
+       "\n",
        "```"
       ],
       "text/plain": [
@@ -525,10 +449,23 @@
      "data": {
       "text/markdown": [
        "```html\n",
-       "<form><fieldset name=\"stuff\">    <input value=\"Profit\" id=\"title\" class=\"char\" name=\"title\">\n",
-       "<label class=\"px-2\">      <input type=\"checkbox\" name=\"done\" data-foo=\"bar\" class=\"checkboxer\" checked=\"1\">\n",
-       "Done</label>    <input type=\"hidden\" id=\"id\" name=\"id\" value=\"2\">\n",
-       "<select name=\"opt\"><option value=\"a\"></option><option value=\"b\" selected=\"1\"></option></select><textarea id=\"details\" name=\"details\">Details</textarea><button>Save</button></fieldset></form>\n",
+       "<form>\n",
+       "  <fieldset name=\"stuff\">\n",
+       "    <input value=\"Profit\" id=\"title\" class=\"char\" name=\"title\">\n",
+       "    <label class=\"px-2\">\n",
+       "      <input type=\"checkbox\" name=\"done\" data-foo=\"bar\" class=\"checkboxer\" checked=\"1\">\n",
+       "Done\n",
+       "    </label>\n",
+       "    <input type=\"hidden\" id=\"id\" name=\"id\" value=\"2\">\n",
+       "    <select name=\"opt\">\n",
+       "      <option value=\"a\"></option>\n",
+       "      <option value=\"b\" selected=\"1\"></option>\n",
+       "    </select>\n",
+       "    <textarea id=\"details\" name=\"details\">Details</textarea>\n",
+       "    <button>Save</button>\n",
+       "  </fieldset>\n",
+       "</form>\n",
+       "\n",
        "```"
       ],
       "text/plain": [
