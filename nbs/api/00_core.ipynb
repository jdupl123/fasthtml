{
 "cells": [
  {
   "cell_type": "code",
   "execution_count": null,
   "id": "fa505c58",
   "metadata": {},
   "outputs": [],
   "source": [
    "#| default_exp core"
   ]
  },
  {
   "cell_type": "markdown",
   "id": "2161d9b5",
   "metadata": {},
   "source": [
    "# Core\n",
    "> The `FastHTML` subclass of `Starlette`, along with the `RouterX` and `RouteX` classes it automatically uses."
   ]
  },
  {
   "cell_type": "markdown",
   "id": "46e2e6e8",
   "metadata": {},
   "source": [
    "This is the source code to fasthtml. You won't need to read this unless you want to understand how things are built behind the scenes, or need full details of a particular API. The notebook is converted to the Python module [fasthtml/core.py](https://github.com/AnswerDotAI/fasthtml/blob/main/fasthtml/core.py) using [nbdev](https://nbdev.fast.ai/)."
   ]
  },
  {
   "cell_type": "markdown",
   "id": "568b20cd",
   "metadata": {},
   "source": [
    "## Imports and utils"
   ]
  },
  {
   "cell_type": "code",
   "execution_count": null,
   "id": "23503b9e",
   "metadata": {},
   "outputs": [],
   "source": [
    "#| export\n",
    "import json,uuid,inspect,types,uvicorn,signal,asyncio,threading,inspect\n",
    "\n",
    "from fastcore.utils import *\n",
    "from fastcore.xml import *\n",
    "from fastcore.meta import use_kwargs_dict\n",
    "\n",
    "from types import UnionType, SimpleNamespace as ns, GenericAlias\n",
    "from typing import Optional, get_type_hints, get_args, get_origin, Union, Mapping, TypedDict, List, Any\n",
    "from datetime import datetime,date\n",
    "from dataclasses import dataclass,fields\n",
    "from collections import namedtuple\n",
    "from inspect import isfunction,ismethod,Parameter,get_annotations\n",
    "from functools import wraps, partialmethod, update_wrapper\n",
    "from http import cookies\n",
    "from urllib.parse import urlencode, parse_qs, quote, unquote\n",
    "from copy import copy,deepcopy\n",
    "from warnings import warn\n",
    "from dateutil import parser as dtparse\n",
    "from httpx import ASGITransport, AsyncClient\n",
    "from anyio import from_thread\n",
    "from uuid import uuid4\n",
    "from base64 import b85encode,b64encode\n",
    "\n",
    "from fasthtml.starlette import *"
   ]
  },
  {
   "cell_type": "code",
   "execution_count": null,
   "id": "7f5d0a72",
   "metadata": {},
   "outputs": [],
   "source": [
    "import time\n",
    "\n",
    "from IPython import display\n",
    "from enum import Enum\n",
    "from pprint import pprint\n",
    "\n",
    "from fastcore.test import *\n",
    "from starlette.testclient import TestClient\n",
    "from starlette.requests import Headers\n",
    "from starlette.datastructures import UploadFile"
   ]
  },
  {
   "cell_type": "code",
   "execution_count": null,
   "id": "19d3f2a7",
   "metadata": {},
   "outputs": [],
   "source": [
    "#| export\n",
    "def _params(f): return signature_ex(f, True).parameters\n",
    "\n",
    "empty = Parameter.empty"
   ]
  },
  {
   "cell_type": "markdown",
   "id": "19ffa7e0",
   "metadata": {},
   "source": [
    "We write source code _first_, and then tests come _after_. The tests serve as both a means to confirm that the code works and also serves as working examples. The first exported function, `parsed_date`, is an example of this pattern."
   ]
  },
  {
   "cell_type": "code",
   "execution_count": null,
   "id": "e68a76c9",
   "metadata": {},
   "outputs": [],
   "source": [
    "#| export\n",
    "def parsed_date(s:str):\n",
    "    \"Convert `s` to a datetime\"\n",
    "    return dtparse.parse(s)"
   ]
  },
  {
   "cell_type": "code",
   "execution_count": null,
   "id": "5331a3e7",
   "metadata": {},
   "outputs": [
    {
     "data": {
      "text/plain": [
<<<<<<< HEAD
       "datetime.datetime(2024, 12, 27, 14, 0)"
=======
       "datetime.datetime(2025, 1, 5, 14, 0)"
>>>>>>> 7b258d72
      ]
     },
     "execution_count": null,
     "metadata": {},
     "output_type": "execute_result"
    }
   ],
   "source": [
    "parsed_date('2pm')"
   ]
  },
  {
   "cell_type": "code",
   "execution_count": null,
   "id": "c40c9071",
   "metadata": {},
   "outputs": [
    {
     "data": {
      "text/plain": [
       "True"
      ]
     },
     "execution_count": null,
     "metadata": {},
     "output_type": "execute_result"
    }
   ],
   "source": [
    "isinstance(date.fromtimestamp(0), date)"
   ]
  },
  {
   "cell_type": "code",
   "execution_count": null,
   "id": "7c820373",
   "metadata": {},
   "outputs": [],
   "source": [
    "#| export\n",
    "def snake2hyphens(s:str):\n",
    "    \"Convert `s` from snake case to hyphenated and capitalised\"\n",
    "    s = snake2camel(s)\n",
    "    return camel2words(s, '-')"
   ]
  },
  {
   "cell_type": "code",
   "execution_count": null,
   "id": "442a5aac",
   "metadata": {},
   "outputs": [
    {
     "data": {
      "text/plain": [
       "'Snake-Case'"
      ]
     },
     "execution_count": null,
     "metadata": {},
     "output_type": "execute_result"
    }
   ],
   "source": [
    "snake2hyphens(\"snake_case\")"
   ]
  },
  {
   "cell_type": "code",
   "execution_count": null,
   "id": "25f3b8f8",
   "metadata": {},
   "outputs": [],
   "source": [
    "#| export\n",
    "htmx_hdrs = dict(\n",
    "    boosted=\"HX-Boosted\",\n",
    "    current_url=\"HX-Current-URL\",\n",
    "    history_restore_request=\"HX-History-Restore-Request\",\n",
    "    prompt=\"HX-Prompt\",\n",
    "    request=\"HX-Request\",\n",
    "    target=\"HX-Target\",\n",
    "    trigger_name=\"HX-Trigger-Name\",\n",
    "    trigger=\"HX-Trigger\")\n",
    "\n",
    "@dataclass\n",
    "class HtmxHeaders:\n",
    "    boosted:str|None=None; current_url:str|None=None; history_restore_request:str|None=None; prompt:str|None=None\n",
    "    request:str|None=None; target:str|None=None; trigger_name:str|None=None; trigger:str|None=None\n",
    "    def __bool__(self): return any(hasattr(self,o) for o in htmx_hdrs)\n",
    "\n",
    "def _get_htmx(h):\n",
    "    res = {k:h.get(v.lower(), None) for k,v in htmx_hdrs.items()}\n",
    "    return HtmxHeaders(**res)"
   ]
  },
  {
   "cell_type": "code",
   "execution_count": null,
   "id": "5b4b5d95",
   "metadata": {},
   "outputs": [],
   "source": [
    "def test_request(url: str='/', headers: dict={}, method: str='get') -> Request:\n",
    "    scope = {\n",
    "        'type': 'http',\n",
    "        'method': method,\n",
    "        'path': url,\n",
    "        'headers': Headers(headers).raw,\n",
    "        'query_string': b'',\n",
    "        'scheme': 'http',\n",
    "        'client': ('127.0.0.1', 8000),\n",
    "        'server': ('127.0.0.1', 8000),\n",
    "    }\n",
    "    receive = lambda: {\"body\": b\"\", \"more_body\": False}\n",
    "    return Request(scope, receive)"
   ]
  },
  {
   "cell_type": "code",
   "execution_count": null,
   "id": "36e2cac0",
   "metadata": {},
   "outputs": [
    {
     "data": {
      "text/plain": [
       "HtmxHeaders(boosted=None, current_url=None, history_restore_request=None, prompt=None, request='1', target=None, trigger_name=None, trigger=None)"
      ]
     },
     "execution_count": null,
     "metadata": {},
     "output_type": "execute_result"
    }
   ],
   "source": [
    "h = test_request(headers=Headers({'HX-Request':'1'}))\n",
    "_get_htmx(h.headers)"
   ]
  },
  {
   "cell_type": "code",
   "execution_count": null,
   "id": "1d53e8e7",
   "metadata": {},
   "outputs": [],
   "source": [
    "#| export\n",
    "def _mk_list(t, v): return [t(o) for o in listify(v)]"
   ]
  },
  {
   "cell_type": "markdown",
   "id": "ef18f76b",
   "metadata": {},
   "source": [
    "## Request and response"
   ]
  },
  {
   "cell_type": "code",
   "execution_count": null,
   "id": "5ab74473",
   "metadata": {},
   "outputs": [],
   "source": [
    "#| export\n",
    "fh_cfg = AttrDict(indent=True)"
   ]
  },
  {
   "cell_type": "code",
   "execution_count": null,
   "id": "0afb520c",
   "metadata": {},
   "outputs": [],
   "source": [
    "#| export\n",
    "def _fix_anno(t, o):\n",
    "    \"Create appropriate callable type for casting a `str` to type `t` (or first type in `t` if union)\"\n",
    "    origin = get_origin(t)\n",
    "    if origin is Union or origin is UnionType or origin in (list,List):\n",
    "        t = first(o for o in get_args(t) if o!=type(None))\n",
    "    d = {bool: str2bool, int: str2int, date: str2date, UploadFile: noop}\n",
    "    res = d.get(t, t)\n",
    "    if origin in (list,List): return _mk_list(res, o)\n",
    "    if not isinstance(o, (str,list,tuple)): return o\n",
    "    return res(o[-1]) if isinstance(o,(list,tuple)) else res(o)"
   ]
  },
  {
   "cell_type": "code",
   "execution_count": null,
   "id": "95b1f5c9",
   "metadata": {},
   "outputs": [],
   "source": [
    "test_eq(_fix_anno(Union[str,None], 'a'), 'a')\n",
    "test_eq(_fix_anno(float, 0.9), 0.9)\n",
    "test_eq(_fix_anno(int, '1'), 1)\n",
    "test_eq(_fix_anno(int, ['1','2']), 2)\n",
    "test_eq(_fix_anno(list[int], ['1','2']), [1,2])\n",
    "test_eq(_fix_anno(list[int], '1'), [1])"
   ]
  },
  {
   "cell_type": "code",
   "execution_count": null,
   "id": "c58ccadb",
   "metadata": {},
   "outputs": [],
   "source": [
    "#| export\n",
    "def _form_arg(k, v, d):\n",
    "    \"Get type by accessing key `k` from `d`, and use to cast `v`\"\n",
    "    if v is None: return\n",
    "    if not isinstance(v, (str,list,tuple)): return v\n",
    "    # This is the type we want to cast `v` to\n",
    "    anno = d.get(k, None)\n",
    "    if not anno: return v\n",
    "    return _fix_anno(anno, v)"
   ]
  },
  {
   "cell_type": "code",
   "execution_count": null,
   "id": "59757d76",
   "metadata": {},
   "outputs": [],
   "source": [
    "d = dict(k=int, l=List[int])\n",
    "test_eq(_form_arg('k', \"1\", d), 1)\n",
    "test_eq(_form_arg('l', \"1\", d), [1])\n",
    "test_eq(_form_arg('l', [\"1\",\"2\"], d), [1,2])"
   ]
  },
  {
   "cell_type": "code",
   "execution_count": null,
   "id": "5fc04751",
   "metadata": {},
   "outputs": [],
   "source": [
    "#| export\n",
    "@dataclass\n",
    "class HttpHeader: k:str;v:str"
   ]
  },
  {
   "cell_type": "code",
   "execution_count": null,
   "id": "94e18161",
   "metadata": {},
   "outputs": [],
   "source": [
    "#| export\n",
    "def _to_htmx_header(s):\n",
    "    return 'HX-' + s.replace('_', '-').title()\n",
    "\n",
    "htmx_resps = dict(location=None, push_url=None, redirect=None, refresh=None, replace_url=None,\n",
    "                 reswap=None, retarget=None, reselect=None, trigger=None, trigger_after_settle=None, trigger_after_swap=None)"
   ]
  },
  {
   "cell_type": "code",
   "execution_count": null,
   "id": "592d6c8e",
   "metadata": {},
   "outputs": [
    {
     "data": {
      "text/plain": [
       "'HX-Trigger-After-Settle'"
      ]
     },
     "execution_count": null,
     "metadata": {},
     "output_type": "execute_result"
    }
   ],
   "source": [
    "_to_htmx_header('trigger_after_settle')"
   ]
  },
  {
   "cell_type": "code",
   "execution_count": null,
   "id": "f6a2e62e",
   "metadata": {},
   "outputs": [],
   "source": [
    "#| export\n",
    "@use_kwargs_dict(**htmx_resps)\n",
    "def HtmxResponseHeaders(**kwargs):\n",
    "    \"HTMX response headers\"\n",
    "    res = tuple(HttpHeader(_to_htmx_header(k), v) for k,v in kwargs.items())\n",
    "    return res[0] if len(res)==1 else res"
   ]
  },
  {
   "cell_type": "code",
   "execution_count": null,
   "id": "e89857eb",
   "metadata": {},
   "outputs": [
    {
     "data": {
      "text/plain": [
       "HttpHeader(k='HX-Trigger-After-Settle', v='hi')"
      ]
     },
     "execution_count": null,
     "metadata": {},
     "output_type": "execute_result"
    }
   ],
   "source": [
    "HtmxResponseHeaders(trigger_after_settle='hi')"
   ]
  },
  {
   "cell_type": "code",
   "execution_count": null,
   "id": "56cc589f",
   "metadata": {},
   "outputs": [],
   "source": [
    "#| export\n",
    "def _annotations(anno):\n",
    "    \"Same as `get_annotations`, but also works on namedtuples\"\n",
    "    if is_namedtuple(anno): return {o:str for o in anno._fields}\n",
    "    return get_annotations(anno)"
   ]
  },
  {
   "cell_type": "code",
   "execution_count": null,
   "id": "cb4ed4aa",
   "metadata": {},
   "outputs": [],
   "source": [
    "#| export\n",
    "def _is_body(anno): return issubclass(anno, (dict,ns)) or _annotations(anno)"
   ]
  },
  {
   "cell_type": "code",
   "execution_count": null,
   "id": "ffdde66f",
   "metadata": {},
   "outputs": [],
   "source": [
    "#| export\n",
    "def _formitem(form, k):\n",
    "    \"Return single item `k` from `form` if len 1, otherwise return list\"\n",
    "    if isinstance(form, dict): return form[k]\n",
    "    o = form.getlist(k)\n",
    "    return o[0] if len(o) == 1 else o if o else None"
   ]
  },
  {
   "cell_type": "code",
   "execution_count": null,
   "id": "5fe74444",
   "metadata": {},
   "outputs": [],
   "source": [
    "#| export\n",
    "def form2dict(form: FormData) -> dict:\n",
    "    \"Convert starlette form data to a dict\"\n",
    "    if isinstance(form, dict): return form\n",
    "    return {k: _formitem(form, k) for k in form}"
   ]
  },
  {
   "cell_type": "code",
   "execution_count": null,
   "id": "cf80ea34",
   "metadata": {},
   "outputs": [],
   "source": [
    "d = [('a',1),('a',2),('b',0)]\n",
    "fd = FormData(d)\n",
    "res = form2dict(fd)\n",
    "test_eq(res['a'], [1,2])\n",
    "test_eq(res['b'], 0)"
   ]
  },
  {
   "cell_type": "code",
   "execution_count": null,
   "id": "42c9cea0",
   "metadata": {},
   "outputs": [],
   "source": [
    "#| export\n",
    "async def parse_form(req: Request) -> FormData:\n",
    "    \"Starlette errors on empty multipart forms, so this checks for that situation\"\n",
    "    ctype = req.headers.get(\"Content-Type\", \"\")\n",
    "    if ctype=='application/json': return await req.json()\n",
    "    if not ctype.startswith(\"multipart/form-data\"): return await req.form()\n",
    "    try: boundary = ctype.split(\"boundary=\")[1].strip()\n",
    "    except IndexError: raise HTTPException(400, \"Invalid form-data: no boundary\")\n",
    "    min_len = len(boundary) + 6\n",
    "    clen = int(req.headers.get(\"Content-Length\", \"0\"))\n",
    "    if clen <= min_len: return FormData()\n",
    "    return await req.form()"
   ]
  },
  {
   "cell_type": "code",
   "execution_count": null,
   "id": "33d3bc16",
   "metadata": {},
   "outputs": [],
   "source": [
    "#| export\n",
    "async def _from_body(req, p):\n",
    "    anno = p.annotation\n",
    "    # Get the fields and types of type `anno`, if available\n",
    "    d = _annotations(anno)\n",
    "    data = form2dict(await parse_form(req))\n",
    "    if req.query_params: data = {**data, **dict(req.query_params)}\n",
    "    cargs = {k: _form_arg(k, v, d) for k, v in data.items() if not d or k in d}\n",
    "    return anno(**cargs)"
   ]
  },
  {
   "cell_type": "code",
   "execution_count": null,
   "id": "2a8b10f4",
   "metadata": {},
   "outputs": [
    {
     "name": "stdout",
     "output_type": "stream",
     "text": [
      "{'k': 'value1', 'v': 'value3'}\n"
     ]
    }
   ],
   "source": [
    "async def f(req):\n",
    "    def _f(p:HttpHeader): ...\n",
    "    p = first(_params(_f).values())\n",
    "    result = await _from_body(req, p)\n",
    "    return JSONResponse(result.__dict__)\n",
    "\n",
    "client = TestClient(Starlette(routes=[Route('/', f, methods=['POST'])]))\n",
    "\n",
    "d = dict(k='value1',v=['value2','value3'])\n",
    "response = client.post('/', data=d)\n",
    "print(response.json())"
   ]
  },
  {
   "cell_type": "code",
   "execution_count": null,
   "id": "9246153f",
   "metadata": {},
   "outputs": [
    {
     "data": {
      "text/plain": [
       "\"['1', '2']\""
      ]
     },
     "execution_count": null,
     "metadata": {},
     "output_type": "execute_result"
    }
   ],
   "source": [
    "async def f(req): return Response(str(req.query_params.getlist('x')))\n",
    "client = TestClient(Starlette(routes=[Route('/', f, methods=['GET'])]))\n",
    "client.get('/?x=1&x=2').text"
   ]
  },
  {
   "cell_type": "code",
   "execution_count": null,
   "id": "6775cbf8",
   "metadata": {},
   "outputs": [],
   "source": [
    "#| export\n",
    "async def _find_p(req, arg:str, p:Parameter):\n",
    "    \"In `req` find param named `arg` of type in `p` (`arg` is ignored for body types)\"\n",
    "    anno = p.annotation\n",
    "    # If there's an annotation of special types, return object of that type\n",
    "    # GenericAlias is a type of typing for iterators like list[int] that is not a class\n",
    "    if isinstance(anno, type) and not isinstance(anno, GenericAlias):\n",
    "        if issubclass(anno, Request): return req\n",
    "        if issubclass(anno, HtmxHeaders): return _get_htmx(req.headers)\n",
    "        if issubclass(anno, Starlette): return req.scope['app']\n",
    "        if _is_body(anno): return await _from_body(req, p)\n",
    "    # If there's no annotation, check for special names\n",
    "    if anno is empty:\n",
    "        if 'request'.startswith(arg.lower()): return req\n",
    "        if 'session'.startswith(arg.lower()): return req.scope.get('session', {})\n",
    "        if arg.lower()=='scope': return dict2obj(req.scope)\n",
    "        if arg.lower()=='auth': return req.scope.get('auth', None)\n",
    "        if arg.lower()=='htmx': return _get_htmx(req.headers)\n",
    "        if arg.lower()=='app': return req.scope['app']\n",
    "        if arg.lower()=='body': return (await req.body()).decode()\n",
    "        if arg.lower() in ('hdrs','ftrs','bodykw','htmlkw'): return getattr(req, arg.lower())\n",
    "        if arg!='resp': warn(f\"`{arg} has no type annotation and is not a recognised special name, so is ignored.\")\n",
    "        return None\n",
    "    # Look through path, cookies, headers, query, and body in that order\n",
    "    res = req.path_params.get(arg, None)\n",
    "    if res in (empty,None): res = req.cookies.get(arg, None)\n",
    "    if res in (empty,None): res = req.headers.get(snake2hyphens(arg), None)\n",
    "    if res in (empty,None): res = req.query_params.getlist(arg)\n",
    "    if res==[]: res = None\n",
    "    if res in (empty,None): res = _formitem(await parse_form(req), arg)\n",
    "    # Raise 400 error if the param does not include a default\n",
    "    if (res in (empty,None)) and p.default is empty: raise HTTPException(400, f\"Missing required field: {arg}\")\n",
    "    # If we have a default, return that if we have no value\n",
    "    if res in (empty,None): res = p.default\n",
    "    # We can cast str and list[str] to types; otherwise just return what we have\n",
    "    if anno is empty: return res\n",
    "    try: return _fix_anno(anno, res)\n",
    "    except ValueError: raise HTTPException(404, req.url.path) from None\n",
    "\n",
    "async def _wrap_req(req, params):\n",
    "    return [await _find_p(req, arg, p) for arg,p in params.items()]"
   ]
  },
  {
   "cell_type": "code",
   "execution_count": null,
   "id": "bf945ee8",
   "metadata": {},
   "outputs": [
    {
     "name": "stdout",
     "output_type": "stream",
     "text": [
      "[<starlette.requests.Request object>, <starlette.applications.Starlette object>, '1', HttpHeader(k='value1', v='value3')]\n"
     ]
    }
   ],
   "source": [
    "def g(req, this:Starlette, a:str, b:HttpHeader): ...\n",
    "\n",
    "async def f(req):\n",
    "    a = await _wrap_req(req, _params(g))\n",
    "    return Response(str(a))\n",
    "\n",
    "client = TestClient(Starlette(routes=[Route('/', f, methods=['POST'])]))\n",
    "response = client.post('/?a=1', data=d)\n",
    "print(response.text)"
   ]
  },
  {
   "cell_type": "code",
   "execution_count": null,
   "id": "a3ded5ec",
   "metadata": {},
   "outputs": [
    {
     "name": "stdout",
     "output_type": "stream",
     "text": [
      "[<starlette.requests.Request object>, <starlette.applications.Starlette object>, '1', HttpHeader(k='value1', v='value3')]\n"
     ]
    }
   ],
   "source": [
    "def g(req, this:Starlette, a:str, b:HttpHeader): ...\n",
    "\n",
    "async def f(req):\n",
    "    a = await _wrap_req(req, _params(g))\n",
    "    return Response(str(a))\n",
    "\n",
    "client = TestClient(Starlette(routes=[Route('/', f, methods=['POST'])]))\n",
    "response = client.post('/?a=1', data=d)\n",
    "print(response.text)"
   ]
  },
  {
   "cell_type": "code",
   "execution_count": null,
   "id": "7a661bfa",
   "metadata": {},
   "outputs": [],
   "source": [
    "#| export\n",
    "def flat_xt(lst):\n",
    "    \"Flatten lists\"\n",
    "    result = []\n",
    "    if isinstance(lst,(FT,str)): lst=[lst]\n",
    "    for item in lst:\n",
    "        if isinstance(item, (list,tuple)): result.extend(item)\n",
    "        else: result.append(item)\n",
    "    return tuple(result)"
   ]
  },
  {
   "cell_type": "code",
   "execution_count": null,
   "id": "2ee5adf1",
   "metadata": {},
   "outputs": [],
   "source": [
    "x = ft('a',1)\n",
    "test_eq(flat_xt([x, x, [x,x]]), (x,)*4)\n",
    "test_eq(flat_xt(x), (x,))"
   ]
  },
  {
   "cell_type": "code",
   "execution_count": null,
   "id": "aacff5ac",
   "metadata": {},
   "outputs": [],
   "source": [
    "#| export\n",
    "class Beforeware:\n",
    "    def __init__(self, f, skip=None): self.f,self.skip = f,skip or []"
   ]
  },
  {
   "cell_type": "code",
   "execution_count": null,
   "id": "78c3c357",
   "metadata": {},
   "outputs": [],
   "source": [
    "#| export\n",
    "async def _handle(f, args, **kwargs):\n",
    "    return (await f(*args, **kwargs)) if is_async_callable(f) else await run_in_threadpool(f, *args, **kwargs)"
   ]
  },
  {
   "cell_type": "markdown",
   "id": "079a3215",
   "metadata": {},
   "source": [
    "## Websockets / SSE"
   ]
  },
  {
   "cell_type": "code",
   "execution_count": null,
   "id": "f2277c02",
   "metadata": {},
   "outputs": [],
   "source": [
    "#| export\n",
    "def _find_wsp(ws, data, hdrs, arg:str, p:Parameter):\n",
    "    \"In `data` find param named `arg` of type in `p` (`arg` is ignored for body types)\"\n",
    "    anno = p.annotation\n",
    "    if isinstance(anno, type):\n",
    "        if issubclass(anno, HtmxHeaders): return _get_htmx(hdrs)\n",
    "        if issubclass(anno, Starlette): return ws.scope['app']\n",
    "        if issubclass(anno, WebSocket): return ws\n",
    "    if anno is empty:\n",
    "        if arg.lower()=='ws': return ws\n",
    "        if arg.lower()=='scope': return dict2obj(ws.scope)\n",
    "        if arg.lower()=='data': return data\n",
    "        if arg.lower()=='htmx': return _get_htmx(hdrs)\n",
    "        if arg.lower()=='app': return ws.scope['app']\n",
    "        if arg.lower()=='send': return partial(_send_ws, ws)\n",
    "        if 'session'.startswith(arg.lower()): return ws.scope.get('session', {})\n",
    "        return None\n",
    "    res = data.get(arg, None)\n",
    "    if res is empty or res is None: res = hdrs.get(arg, None)\n",
    "    if res is empty or res is None: res = p.default\n",
    "    # We can cast str and list[str] to types; otherwise just return what we have\n",
    "    if not isinstance(res, (list,str)) or anno is empty: return res\n",
    "    return [_fix_anno(anno, o) for o in res] if isinstance(res,list) else _fix_anno(anno, res)\n",
    "\n",
    "def _wrap_ws(ws, data, params):\n",
    "    hdrs = {k.lower().replace('-','_'):v for k,v in data.pop('HEADERS', {}).items()}\n",
    "    return [_find_wsp(ws, data, hdrs, arg, p) for arg,p in params.items()]"
   ]
  },
  {
   "cell_type": "code",
   "execution_count": null,
   "id": "dcc15129",
   "metadata": {},
   "outputs": [],
   "source": [
    "#| export\n",
    "async def _send_ws(ws, resp):\n",
    "    if not resp: return\n",
    "    res = to_xml(resp, indent=fh_cfg.indent) if isinstance(resp, (list,tuple,FT)) or hasattr(resp, '__ft__') else resp\n",
    "    await ws.send_text(res)\n",
    "\n",
    "def _ws_endp(recv, conn=None, disconn=None):\n",
    "    cls = type('WS_Endp', (WebSocketEndpoint,), {\"encoding\":\"text\"})\n",
    "    \n",
    "    async def _generic_handler(handler, ws, data=None):\n",
    "        wd = _wrap_ws(ws, loads(data) if data else {}, _params(handler))\n",
    "        resp = await _handle(handler, wd)\n",
    "        if resp: await _send_ws(ws, resp)\n",
    "\n",
    "    async def _connect(self, ws):\n",
    "        await ws.accept()\n",
    "        await _generic_handler(conn, ws)\n",
    "\n",
    "    async def _disconnect(self, ws, close_code): await _generic_handler(disconn, ws)\n",
    "    async def _recv(self, ws, data): await _generic_handler(recv, ws, data)\n",
    "\n",
    "    if    conn: cls.on_connect    = _connect\n",
    "    if disconn: cls.on_disconnect = _disconnect\n",
    "    cls.on_receive = _recv\n",
    "    return cls"
   ]
  },
  {
   "cell_type": "code",
   "execution_count": null,
   "id": "983bcfe2",
   "metadata": {},
   "outputs": [],
   "source": [
    "def on_receive(self, msg:str): return f\"Message text was: {msg}\"\n",
    "c = _ws_endp(on_receive)\n",
    "cli = TestClient(Starlette(routes=[WebSocketRoute('/', _ws_endp(on_receive))]))\n",
    "with cli.websocket_connect('/') as ws:\n",
    "    ws.send_text('{\"msg\":\"Hi!\"}')\n",
    "    data = ws.receive_text()\n",
    "    assert data == 'Message text was: Hi!'"
   ]
  },
  {
   "cell_type": "code",
   "execution_count": null,
   "id": "5b0e7677",
   "metadata": {},
   "outputs": [],
   "source": [
    "#| export\n",
    "def EventStream(s):\n",
    "    \"Create a text/event-stream response from `s`\"\n",
    "    return StreamingResponse(s, media_type=\"text/event-stream\")"
   ]
  },
  {
   "cell_type": "code",
   "execution_count": null,
   "id": "0dd0a414",
   "metadata": {},
   "outputs": [],
   "source": [
    "#| export\n",
    "def signal_shutdown():\n",
    "    event = asyncio.Event()\n",
    "    def signal_handler(signum, frame):\n",
    "        event.set()\n",
    "        signal.signal(signum, signal.SIG_DFL)\n",
    "        os.kill(os.getpid(), signum)\n",
    "\n",
    "    for sig in (signal.SIGINT, signal.SIGTERM): signal.signal(sig, signal_handler)\n",
    "    return event"
   ]
  },
  {
   "cell_type": "markdown",
   "id": "496cd78f",
   "metadata": {},
   "source": [
    "## Routing and application"
   ]
  },
  {
   "cell_type": "code",
   "execution_count": null,
   "id": "03f4c639",
   "metadata": {},
   "outputs": [],
   "source": [
    "#| export\n",
    "def uri(_arg, **kwargs):\n",
    "    return f\"{quote(_arg)}/{urlencode(kwargs, doseq=True)}\""
   ]
  },
  {
   "cell_type": "code",
   "execution_count": null,
   "id": "bdb2ac14",
   "metadata": {},
   "outputs": [],
   "source": [
    "#| export\n",
    "def decode_uri(s): \n",
    "    arg,_,kw = s.partition('/')\n",
    "    return unquote(arg), {k:v[0] for k,v in parse_qs(kw).items()}"
   ]
  },
  {
   "cell_type": "code",
   "execution_count": null,
   "id": "b80ce139",
   "metadata": {},
   "outputs": [],
   "source": [
    "#| export\n",
    "from starlette.convertors import StringConvertor"
   ]
  },
  {
   "cell_type": "code",
   "execution_count": null,
   "id": "a27adc1e",
   "metadata": {},
   "outputs": [],
   "source": [
    "#| export\n",
    "StringConvertor.regex = \"[^/]*\"  # `+` replaced with `*`\n",
    "\n",
    "@patch\n",
    "def to_string(self:StringConvertor, value: str) -> str:\n",
    "    value = str(value)\n",
    "    assert \"/\" not in value, \"May not contain path separators\"\n",
    "    # assert value, \"Must not be empty\"  # line removed due to errors\n",
    "    return value"
   ]
  },
  {
   "cell_type": "code",
   "execution_count": null,
   "id": "46614165",
   "metadata": {},
   "outputs": [],
   "source": [
    "#| export\n",
    "@patch\n",
    "def url_path_for(self:HTTPConnection, name: str, **path_params):\n",
    "    lp = self.scope['app'].url_path_for(name, **path_params)\n",
    "    return URLPath(f\"{self.scope['root_path']}{lp}\", lp.protocol, lp.host)"
   ]
  },
  {
   "cell_type": "code",
   "execution_count": null,
   "id": "c1707d59",
   "metadata": {},
   "outputs": [],
   "source": [
    "#| export\n",
    "_verbs = dict(get='hx-get', post='hx-post', put='hx-post', delete='hx-delete', patch='hx-patch', link='href')\n",
    "\n",
    "def _url_for(req, t):\n",
    "    if callable(t): t = t.__routename__\n",
    "    kw = {}\n",
    "    if t.find('/')>-1 and (t.find('?')<0 or t.find('/')<t.find('?')): t,kw = decode_uri(t)\n",
    "    t,m,q = t.partition('?')    \n",
    "    return f\"{req.url_path_for(t, **kw)}{m}{q}\"\n",
    "\n",
    "def _find_targets(req, resp):\n",
    "    if isinstance(resp, tuple):\n",
    "        for o in resp: _find_targets(req, o)\n",
    "    if isinstance(resp, FT):\n",
    "        for o in resp.children: _find_targets(req, o)\n",
    "        for k,v in _verbs.items():\n",
    "            t = resp.attrs.pop(k, None)\n",
    "            if t: resp.attrs[v] = _url_for(req, t)\n",
    "\n",
    "def _apply_ft(o):\n",
    "    if isinstance(o, tuple): o = tuple(_apply_ft(c) for c in o)\n",
    "    if hasattr(o, '__ft__'): o = o.__ft__()\n",
    "    if isinstance(o, FT): o.children = tuple(_apply_ft(c) for c in o.children)\n",
    "    return o\n",
    "\n",
    "def _to_xml(req, resp, indent):\n",
    "    resp = _apply_ft(resp)\n",
    "    _find_targets(req, resp)\n",
    "    return to_xml(resp, indent)"
   ]
  },
  {
   "cell_type": "code",
   "execution_count": null,
   "id": "f1e3ed2d",
   "metadata": {},
   "outputs": [],
   "source": [
    "#| export\n",
    "_iter_typs = (tuple,list,map,filter,range,types.GeneratorType)"
   ]
  },
  {
   "cell_type": "code",
   "execution_count": null,
   "id": "a407dc0e",
   "metadata": {},
   "outputs": [],
   "source": [
    "#| export\n",
    "def flat_tuple(o):\n",
    "    \"Flatten lists\"\n",
    "    result = []\n",
    "    if not isinstance(o,_iter_typs): o=[o]\n",
    "    o = list(o)\n",
    "    for item in o:\n",
    "        if isinstance(item, _iter_typs): result.extend(list(item))\n",
    "        else: result.append(item)\n",
    "    return tuple(result)"
   ]
  },
  {
   "cell_type": "code",
   "execution_count": null,
   "id": "d36402e6",
   "metadata": {},
   "outputs": [],
   "source": [
    "#| export\n",
    "def noop_body(c, req):\n",
    "    \"Default Body wrap function which just returns the content\"\n",
    "    return c"
   ]
  },
  {
   "cell_type": "code",
   "execution_count": null,
   "id": "7f49728d",
   "metadata": {},
   "outputs": [],
   "source": [
    "#| export\n",
    "def respond(req, heads, bdy):\n",
    "    \"Default FT response creation function\"\n",
    "    body_wrap = getattr(req, 'body_wrap', noop_body)\n",
    "    params = inspect.signature(body_wrap).parameters\n",
    "    bw_args = (bdy, req) if len(params)>1 else (bdy,)\n",
    "    body = Body(body_wrap(*bw_args), *flat_xt(req.ftrs), **req.bodykw)\n",
    "    return Html(Head(*heads, *flat_xt(req.hdrs)), body, **req.htmlkw)"
   ]
  },
  {
   "cell_type": "code",
   "execution_count": null,
   "id": "da449a7b",
   "metadata": {},
   "outputs": [],
   "source": [
    "#| export\n",
    "def _xt_cts(req, resp):\n",
    "    resp = flat_tuple(resp)\n",
    "    resp = resp + tuple(getattr(req, 'injects', ()))\n",
    "    http_hdrs,resp = partition(resp, risinstance(HttpHeader))\n",
    "    http_hdrs = {o.k:str(o.v) for o in http_hdrs}\n",
    "    tasks,resp = partition(resp, risinstance(BackgroundTask))\n",
    "    ts = BackgroundTasks()\n",
    "    for t in tasks: ts.tasks.append(t)\n",
    "    hdr_tags = 'title','meta','link','style','base'\n",
    "    heads,bdy = partition(resp, lambda o: getattr(o, 'tag', '') in hdr_tags)\n",
    "    if resp and 'hx-request' not in req.headers and not any(getattr(o, 'tag', '')=='html' for o in resp):\n",
    "        title = [] if any(getattr(o, 'tag', '')=='title' for o in heads) else [Title(req.app.title)]\n",
    "        resp = respond(req, [*heads, *title], bdy)\n",
    "    return _to_xml(req, resp, indent=fh_cfg.indent), http_hdrs, ts"
   ]
  },
  {
   "cell_type": "code",
   "execution_count": null,
   "id": "0150aeec",
   "metadata": {},
   "outputs": [],
   "source": [
    "#| export\n",
    "def _xt_resp(req, resp):\n",
    "    cts,http_hdrs,tasks = _xt_cts(req, resp)\n",
    "    return HTMLResponse(cts, headers=http_hdrs, background=tasks)"
   ]
  },
  {
   "cell_type": "code",
   "execution_count": null,
   "id": "775fb66b",
   "metadata": {},
   "outputs": [],
   "source": [
    "#| export\n",
    "def _is_ft_resp(resp): return isinstance(resp, _iter_typs+(HttpHeader,FT)) or hasattr(resp, '__ft__')"
   ]
  },
  {
   "cell_type": "code",
   "execution_count": null,
   "id": "968d9245",
   "metadata": {},
   "outputs": [],
   "source": [
    "#| export\n",
    "def _resp(req, resp, cls=empty):\n",
    "    if not resp: resp=()\n",
    "    if hasattr(resp, '__response__'): resp = resp.__response__(req)\n",
    "    if cls in (Any,FT): cls=empty\n",
    "    if isinstance(resp, FileResponse) and not os.path.exists(resp.path): raise HTTPException(404, resp.path)\n",
    "    if cls is not empty: return cls(resp)\n",
    "    if isinstance(resp, Response): return resp\n",
    "    if _is_ft_resp(resp): return _xt_resp(req, resp)\n",
    "    if isinstance(resp, str): cls = HTMLResponse\n",
    "    elif isinstance(resp, Mapping): cls = JSONResponse\n",
    "    else:\n",
    "        resp = str(resp)\n",
    "        cls = HTMLResponse\n",
    "    return cls(resp)"
   ]
  },
  {
   "cell_type": "code",
   "execution_count": null,
   "id": "eac44461",
   "metadata": {},
   "outputs": [],
   "source": [
    "#| export\n",
    "class Redirect:\n",
    "    \"Use HTMX or Starlette RedirectResponse as required to redirect to `loc`\"\n",
    "    def __init__(self, loc): self.loc = loc\n",
    "    def __response__(self, req):\n",
    "        if 'hx-request' in req.headers: return HtmxResponseHeaders(redirect=self.loc)\n",
    "        return RedirectResponse(self.loc, status_code=303)"
   ]
  },
  {
   "cell_type": "code",
   "execution_count": null,
   "id": "1ba52822",
   "metadata": {},
   "outputs": [],
   "source": [
    "#| export\n",
    "async def _wrap_call(f, req, params):\n",
    "    wreq = await _wrap_req(req, params)\n",
    "    return await _handle(f, wreq)"
   ]
  },
  {
   "cell_type": "code",
   "execution_count": null,
   "id": "6d9cc95f",
   "metadata": {},
   "outputs": [],
   "source": [
    "#| export\n",
    "htmx_exts = {\n",
    "    \"head-support\": \"https://unpkg.com/htmx-ext-head-support@2.0.3/head-support.js\",\n",
    "    \"preload\": \"https://unpkg.com/htmx-ext-preload@2.1.0/preload.js\",\n",
    "    \"class-tools\": \"https://unpkg.com/htmx-ext-class-tools@2.0.1/class-tools.js\",\n",
    "    \"loading-states\": \"https://unpkg.com/htmx-ext-loading-states@2.0.0/loading-states.js\",\n",
    "    \"multi-swap\": \"https://unpkg.com/htmx-ext-multi-swap@2.0.0/multi-swap.js\",\n",
    "    \"path-deps\": \"https://unpkg.com/htmx-ext-path-deps@2.0.0/path-deps.js\",\n",
    "    \"remove-me\": \"https://unpkg.com/htmx-ext-remove-me@2.0.0/remove-me.js\",\n",
    "    \"ws\": \"https://unpkg.com/htmx-ext-ws@2.0.2/ws.js\",\n",
    "    \"chunked-transfer\": \"https://unpkg.com/htmx-ext-transfer-encoding-chunked@0.4.0/transfer-encoding-chunked.js\"\n",
    "}"
   ]
  },
  {
   "cell_type": "code",
   "execution_count": null,
   "id": "fb97d46b",
   "metadata": {},
   "outputs": [],
   "source": [
    "#| export\n",
    "htmxsrc   = Script(src=\"https://unpkg.com/htmx.org@2.0.4/dist/htmx.min.js\")\n",
    "fhjsscr   = Script(src=\"https://cdn.jsdelivr.net/gh/answerdotai/fasthtml-js@1.0.12/fasthtml.js\")\n",
    "surrsrc   = Script(src=\"https://cdn.jsdelivr.net/gh/answerdotai/surreal@main/surreal.js\")\n",
    "scopesrc  = Script(src=\"https://cdn.jsdelivr.net/gh/gnat/css-scope-inline@main/script.js\")\n",
    "viewport  = Meta(name=\"viewport\", content=\"width=device-width, initial-scale=1, viewport-fit=cover\")\n",
    "charset   = Meta(charset=\"utf-8\")"
   ]
  },
  {
   "cell_type": "code",
   "execution_count": null,
   "id": "8bd78eeb",
   "metadata": {},
   "outputs": [],
   "source": [
    "#| export\n",
    "def get_key(key=None, fname='.sesskey'):\n",
    "    if key: return key\n",
    "    fname = Path(fname)\n",
    "    if fname.exists(): return fname.read_text()\n",
    "    key = str(uuid.uuid4())\n",
    "    fname.write_text(key)\n",
    "    return key"
   ]
  },
  {
   "cell_type": "code",
   "execution_count": null,
   "id": "4771838e",
   "metadata": {},
   "outputs": [
    {
     "data": {
      "text/plain": [
<<<<<<< HEAD
       "'a2597a39-e99d-4460-90b9-2ca21e87bc8f'"
=======
       "'cc87253c-bfc1-4544-bbc0-58dd8d3291bc'"
>>>>>>> 7b258d72
      ]
     },
     "execution_count": null,
     "metadata": {},
     "output_type": "execute_result"
    }
   ],
   "source": [
    "get_key()"
   ]
  },
  {
   "cell_type": "code",
   "execution_count": null,
   "id": "042666e2",
   "metadata": {},
   "outputs": [],
   "source": [
    "#| export\n",
    "def _list(o): return [] if not o else list(o) if isinstance(o, (tuple,list)) else [o]"
   ]
  },
  {
   "cell_type": "code",
   "execution_count": null,
   "id": "d276fc71",
   "metadata": {},
   "outputs": [],
   "source": [
    "#| export\n",
    "def _wrap_ex(f, hdrs, ftrs, htmlkw, bodykw, body_wrap):\n",
    "    async def _f(req, exc):\n",
    "        req.hdrs,req.ftrs,req.htmlkw,req.bodykw = map(deepcopy, (hdrs, ftrs, htmlkw, bodykw))\n",
    "        req.body_wrap = body_wrap\n",
    "        res = await _handle(f, (req, exc))\n",
    "        return _resp(req, res)\n",
    "    return _f"
   ]
  },
  {
   "cell_type": "code",
   "execution_count": null,
   "id": "fde249fb",
   "metadata": {},
   "outputs": [],
   "source": [
    "#| export\n",
    "def qp(p:str, **kw) -> str:\n",
    "    \"Add query parameters to path p\"\n",
    "    kw = {k:('' if v in (False,None) else v) for k,v in kw.items()}\n",
    "    return p + ('?' + urlencode(kw,doseq=True) if kw else '')"
   ]
  },
  {
   "cell_type": "code",
   "execution_count": null,
   "id": "c0836a8f",
   "metadata": {},
   "outputs": [
    {
     "data": {
      "text/plain": [
       "'/foo?a=&b=&c=1&c=2&d=bar'"
      ]
     },
     "execution_count": null,
     "metadata": {},
     "output_type": "execute_result"
    }
   ],
   "source": [
    "qp('/foo', a=None, b=False, c=[1,2], d='bar')"
   ]
  },
  {
   "cell_type": "code",
   "execution_count": null,
   "id": "f86690c4",
   "metadata": {},
   "outputs": [],
   "source": [
    "#| export\n",
    "def def_hdrs(htmx=True, surreal=True):\n",
    "    \"Default headers for a FastHTML app\"\n",
    "    hdrs = []\n",
    "    if surreal: hdrs = [surrsrc,scopesrc] + hdrs\n",
    "    if htmx: hdrs = [htmxsrc,fhjsscr] + hdrs\n",
    "    return [charset, viewport] + hdrs"
   ]
  },
  {
   "cell_type": "code",
   "execution_count": null,
   "id": "2c5285ae",
   "metadata": {},
   "outputs": [],
   "source": [
    "#| export\n",
    "cors_allow = Middleware(CORSMiddleware, allow_credentials=True,\n",
    "                        allow_origins=[\"*\"], allow_methods=[\"*\"], allow_headers=[\"*\"])\n",
    "\n",
    "iframe_scr = Script(NotStr(\"\"\"\n",
    "    function sendmsg() {\n",
    "        window.parent.postMessage({height: document.documentElement.offsetHeight}, '*');\n",
    "    }\n",
    "    window.onload = function() {\n",
    "        sendmsg();\n",
    "        document.body.addEventListener('htmx:afterSettle',    sendmsg);\n",
    "        document.body.addEventListener('htmx:wsAfterMessage', sendmsg);\n",
    "    };\"\"\"))"
   ]
  },
  {
   "cell_type": "code",
   "execution_count": null,
   "id": "e0accf76",
   "metadata": {},
   "outputs": [],
   "source": [
    "#| export\n",
    "class FastHTML(Starlette):\n",
    "    def __init__(self, debug=False, routes=None, middleware=None, title: str = \"FastHTML page\", exception_handlers=None,\n",
    "                 on_startup=None, on_shutdown=None, lifespan=None, hdrs=None, ftrs=None, exts=None,\n",
    "                 before=None, after=None, surreal=True, htmx=True, default_hdrs=True, sess_cls=SessionMiddleware,\n",
    "                 secret_key=None, session_cookie='session_', max_age=365*24*3600, sess_path='/',\n",
    "                 same_site='lax', sess_https_only=False, sess_domain=None, key_fname='.sesskey',\n",
    "                 body_wrap=noop_body, htmlkw=None, nb_hdrs=False, **bodykw):\n",
    "        middleware,before,after = map(_list, (middleware,before,after))\n",
    "        self.title = title\n",
    "        hdrs,ftrs,exts = map(listify, (hdrs,ftrs,exts))\n",
    "        exts = {k:htmx_exts[k] for k in exts}\n",
    "        htmlkw = htmlkw or {}\n",
    "        if default_hdrs: hdrs = def_hdrs(htmx, surreal=surreal) + hdrs\n",
    "        hdrs += [Script(src=ext) for ext in exts.values()]\n",
    "        if IN_NOTEBOOK:\n",
    "            hdrs.append(iframe_scr)\n",
    "            from IPython.display import display,HTML\n",
    "            if nb_hdrs: display(HTML(to_xml(tuple(hdrs))))\n",
    "            middleware.append(cors_allow)\n",
    "        self.on_startup,self.on_shutdown,self.lifespan,self.hdrs,self.ftrs = on_startup,on_shutdown,lifespan,hdrs,ftrs\n",
    "        self.body_wrap,self.before,self.after,self.htmlkw,self.bodykw = body_wrap,before,after,htmlkw,bodykw\n",
    "        secret_key = get_key(secret_key, key_fname)\n",
    "        if sess_cls:\n",
    "            sess = Middleware(sess_cls, secret_key=secret_key,session_cookie=session_cookie,\n",
    "                              max_age=max_age, path=sess_path, same_site=same_site,\n",
    "                              https_only=sess_https_only, domain=sess_domain)\n",
    "            middleware.append(sess)\n",
    "        exception_handlers = ifnone(exception_handlers, {})\n",
    "        if 404 not in exception_handlers: \n",
    "            def _not_found(req, exc): return  Response('404 Not Found', status_code=404)  \n",
    "            exception_handlers[404] = _not_found\n",
    "        excs = {k:_wrap_ex(v, hdrs, ftrs, htmlkw, bodykw, body_wrap=body_wrap) for k,v in exception_handlers.items()}\n",
    "        super().__init__(debug, routes, middleware=middleware, exception_handlers=excs, on_startup=on_startup, on_shutdown=on_shutdown, lifespan=lifespan)\n",
    "    \n",
    "    def add_route(self, route):\n",
    "        route.methods = [m.upper() for m in listify(route.methods)]\n",
    "        self.router.routes = [r for r in self.router.routes if not\n",
    "                       (r.path==route.path and r.name == route.name and\n",
    "                        ((route.methods is None) or (set(r.methods) == set(route.methods))))]\n",
    "        self.router.routes.append(route)"
   ]
  },
  {
   "cell_type": "code",
   "execution_count": null,
   "id": "246bd8d1",
   "metadata": {},
   "outputs": [],
   "source": [
    "#| export\n",
    "all_meths = 'get post put delete patch head trace options'.split()"
   ]
  },
  {
   "cell_type": "code",
   "execution_count": null,
   "id": "ab73f7df",
   "metadata": {},
   "outputs": [],
   "source": [
    "#| export\n",
    "@patch\n",
    "def _endp(self:FastHTML, f, body_wrap):\n",
    "    sig = signature_ex(f, True)\n",
    "    async def _f(req):\n",
    "        resp = None\n",
    "        req.injects = []\n",
    "        req.hdrs,req.ftrs,req.htmlkw,req.bodykw = map(deepcopy, (self.hdrs,self.ftrs,self.htmlkw,self.bodykw))\n",
    "        req.hdrs,req.ftrs = listify(req.hdrs),listify(req.ftrs)\n",
    "        for b in self.before:\n",
    "            if not resp:\n",
    "                if isinstance(b, Beforeware): bf,skip = b.f,b.skip\n",
    "                else: bf,skip = b,[]\n",
    "                if not any(re.fullmatch(r, req.url.path) for r in skip):\n",
    "                    resp = await _wrap_call(bf, req, _params(bf))\n",
    "        req.body_wrap = body_wrap\n",
    "        if not resp: resp = await _wrap_call(f, req, sig.parameters)\n",
    "        for a in self.after:\n",
    "            _,*wreq = await _wrap_req(req, _params(a))\n",
    "            nr = a(resp, *wreq)\n",
    "            if nr: resp = nr\n",
    "        return _resp(req, resp, sig.return_annotation)\n",
    "    return _f"
   ]
  },
  {
   "cell_type": "code",
   "execution_count": null,
   "id": "3818575c",
   "metadata": {},
   "outputs": [],
   "source": [
    "#| export \n",
    "@patch\n",
    "def _add_ws(self:FastHTML, func, path, conn, disconn, name, middleware):\n",
    "    endp = _ws_endp(func, conn, disconn)\n",
    "    route = WebSocketRoute(path, endpoint=endp, name=name, middleware=middleware)\n",
    "    route.methods = ['ws']\n",
    "    self.add_route(route)\n",
    "    return func"
   ]
  },
  {
   "cell_type": "code",
   "execution_count": null,
   "id": "669e76eb",
   "metadata": {},
   "outputs": [],
   "source": [
    "#| export\n",
    "@patch\n",
    "def ws(self:FastHTML, path:str, conn=None, disconn=None, name=None, middleware=None):\n",
    "    \"Add a websocket route at `path`\"\n",
    "    def f(func=noop): return self._add_ws(func, path, conn, disconn, name=name, middleware=middleware)\n",
    "    return f"
   ]
  },
  {
   "cell_type": "code",
   "execution_count": null,
   "id": "919618c3",
   "metadata": {},
   "outputs": [],
   "source": [
    "#| export\n",
    "def _mk_locfunc(f,p):\n",
    "    class _lf:\n",
    "        def __init__(self): update_wrapper(self, f)\n",
    "        def __call__(self, *args, **kw): return f(*args, **kw)\n",
    "        def to(self, **kw): return qp(p, **kw)\n",
    "        def __str__(self): return p\n",
    "    return _lf()"
   ]
  },
  {
   "cell_type": "code",
   "execution_count": null,
   "id": "d2ecc738",
   "metadata": {},
   "outputs": [],
   "source": [
    "#| export\n",
    "def nested_name(f):\n",
    "    \"Get name of function `f` using '_' to join nested function names\"\n",
    "    return f.__qualname__.replace('.<locals>.', '_')"
   ]
  },
  {
   "cell_type": "code",
   "execution_count": null,
   "id": "c0f13ece",
   "metadata": {},
   "outputs": [],
   "source": [
    "def f():\n",
    "    def g(): ...\n",
    "    return g"
   ]
  },
  {
   "cell_type": "code",
   "execution_count": null,
   "id": "b218f738",
   "metadata": {},
   "outputs": [
    {
     "data": {
      "text/plain": [
       "'f_g'"
      ]
     },
     "execution_count": null,
     "metadata": {},
     "output_type": "execute_result"
    }
   ],
   "source": [
    "func = f()\n",
    "nested_name(func)"
   ]
  },
  {
   "cell_type": "code",
   "execution_count": null,
   "id": "72760b09",
   "metadata": {},
   "outputs": [],
   "source": [
    "#| export\n",
    "@patch\n",
    "def _add_route(self:FastHTML, func, path, methods, name, include_in_schema, body_wrap):\n",
    "    n,fn,p = name,nested_name(func),None if callable(path) else path\n",
    "    if methods: m = [methods] if isinstance(methods,str) else methods\n",
    "    elif fn in all_meths and p is not None: m = [fn]\n",
    "    else: m = ['get','post']\n",
    "    if not n: n = fn\n",
    "    if not p: p = '/'+('' if fn=='index' else fn)\n",
    "    route = Route(p, endpoint=self._endp(func, body_wrap or self.body_wrap), methods=m, name=n, include_in_schema=include_in_schema)\n",
    "    self.add_route(route)\n",
    "    lf = _mk_locfunc(func, p)\n",
    "    lf.__routename__ = n\n",
    "    return lf"
   ]
  },
  {
   "cell_type": "code",
   "execution_count": null,
   "id": "f5cb2c2b",
   "metadata": {},
   "outputs": [],
   "source": [
    "#| export\n",
    "@patch\n",
    "def route(self:FastHTML, path:str=None, methods=None, name=None, include_in_schema=True, body_wrap=None):\n",
    "    \"Add a route at `path`\"\n",
    "    def f(func): return self._add_route(func, path, methods, name=name, include_in_schema=include_in_schema, body_wrap=body_wrap)\n",
    "    return f(path) if callable(path) else f\n",
    "\n",
    "for o in all_meths: setattr(FastHTML, o, partialmethod(FastHTML.route, methods=o))"
   ]
  },
  {
   "cell_type": "code",
   "execution_count": null,
   "id": "e6ee3a86",
   "metadata": {},
   "outputs": [
    {
     "name": "stdout",
     "output_type": "stream",
     "text": [
      "[Route(path='/foo', name='foo', methods=['GET', 'HEAD'])]\n"
     ]
    },
    {
     "data": {
      "text/plain": [
       "'/foo?a=bar&b=1&b=2'"
      ]
     },
     "execution_count": null,
     "metadata": {},
     "output_type": "execute_result"
    }
   ],
   "source": [
    "app = FastHTML()\n",
    "@app.get\n",
    "def foo(a:str, b:list[int]): ...\n",
    "\n",
    "print(app.routes)\n",
    "foo.to(a='bar', b=[1,2])"
   ]
  },
  {
   "cell_type": "code",
   "execution_count": null,
   "id": "3a348474",
   "metadata": {},
   "outputs": [],
   "source": [
    "#| export\n",
    "def serve(\n",
    "        appname=None, # Name of the module\n",
    "        app='app', # App instance to be served\n",
    "        host='0.0.0.0', # If host is 0.0.0.0 will convert to localhost\n",
    "        port=None, # If port is None it will default to 5001 or the PORT environment variable\n",
    "        reload=True, # Default is to reload the app upon code changes\n",
    "        reload_includes:list[str]|str|None=None, # Additional files to watch for changes\n",
    "        reload_excludes:list[str]|str|None=None # Files to ignore for changes\n",
    "        ): \n",
    "    \"Run the app in an async server, with live reload set as the default.\"\n",
    "    bk = inspect.currentframe().f_back\n",
    "    glb = bk.f_globals\n",
    "    code = bk.f_code\n",
    "    if not appname:\n",
    "        if glb.get('__name__')=='__main__': appname = Path(glb.get('__file__', '')).stem\n",
    "        elif code.co_name=='main' and bk.f_back.f_globals.get('__name__')=='__main__': appname = inspect.getmodule(bk).__name__\n",
    "    if appname:\n",
    "        if not port: port=int(os.getenv(\"PORT\", default=5001))\n",
    "        print(f'Link: http://{\"localhost\" if host==\"0.0.0.0\" else host}:{port}')\n",
    "        uvicorn.run(f'{appname}:{app}', host=host, port=port, reload=reload, reload_includes=reload_includes, reload_excludes=reload_excludes)"
   ]
  },
  {
   "cell_type": "code",
   "execution_count": null,
   "id": "8121968a",
   "metadata": {},
   "outputs": [],
   "source": [
    "#| export\n",
    "class Client:\n",
    "    \"A simple httpx ASGI client that doesn't require `async`\"\n",
    "    def __init__(self, app, url=\"http://testserver\"):\n",
    "        self.cli = AsyncClient(transport=ASGITransport(app), base_url=url)\n",
    "\n",
    "    def _sync(self, method, url, **kwargs):\n",
    "        async def _request(): return await self.cli.request(method, url, **kwargs)\n",
    "        with from_thread.start_blocking_portal() as portal: return portal.call(_request)\n",
    "\n",
    "for o in ('get', 'post', 'delete', 'put', 'patch', 'options'): setattr(Client, o, partialmethod(Client._sync, o))"
   ]
  },
  {
   "cell_type": "code",
   "execution_count": null,
   "id": "b163c933",
   "metadata": {},
   "outputs": [
    {
     "data": {
      "text/plain": [
       "'test'"
      ]
     },
     "execution_count": null,
     "metadata": {},
     "output_type": "execute_result"
    }
   ],
   "source": [
    "app = FastHTML(routes=[Route('/', lambda _: Response('test'))])\n",
    "cli = Client(app)\n",
    "\n",
    "cli.get('/').text"
   ]
  },
  {
   "cell_type": "markdown",
   "id": "efc8e6db",
   "metadata": {},
   "source": [
    "Note that you can also use Starlette's `TestClient` instead of FastHTML's `Client`. They should be largely interchangable."
   ]
  },
  {
   "cell_type": "markdown",
   "id": "2d2633dd",
   "metadata": {},
   "source": [
    "## FastHTML Tests"
   ]
  },
  {
   "cell_type": "code",
   "execution_count": null,
   "id": "9abc3781",
   "metadata": {},
   "outputs": [],
   "source": [
    "def get_cli(app): return app,TestClient(app),app.route"
   ]
  },
  {
   "cell_type": "code",
   "execution_count": null,
   "id": "645d8d95",
   "metadata": {},
   "outputs": [],
   "source": [
    "app,cli,rt = get_cli(FastHTML(secret_key='soopersecret'))"
   ]
  },
  {
   "cell_type": "code",
   "execution_count": null,
   "id": "421262a8",
   "metadata": {},
   "outputs": [
    {
     "name": "stdout",
     "output_type": "stream",
     "text": [
      "[Route(path='/foo', name='foo', methods=['GET', 'HEAD'])]\n"
     ]
    },
    {
     "data": {
      "text/plain": [
       "'/foo?param=value'"
      ]
     },
     "execution_count": null,
     "metadata": {},
     "output_type": "execute_result"
    }
   ],
   "source": [
    "app,cli,rt = get_cli(FastHTML(title=\"My Custom Title\"))\n",
    "@app.get\n",
    "def foo(): return Div(\"Hello World\")\n",
    "\n",
    "print(app.routes)\n",
    "\n",
    "response = cli.get('/foo')\n",
    "assert '<title>My Custom Title</title>' in response.text\n",
    "\n",
    "foo.to(param='value')"
   ]
  },
  {
   "cell_type": "code",
   "execution_count": null,
   "id": "2ebd6270",
   "metadata": {},
   "outputs": [],
   "source": [
    "app,cli,rt = get_cli(FastHTML())\n",
    "\n",
    "@rt('/xt2')\n",
    "def get(): return H1('bar')\n",
    "\n",
    "txt = cli.get('/xt2').text\n",
    "assert '<title>FastHTML page</title>' in txt and '<h1>bar</h1>' in txt and '<html>' in txt"
   ]
  },
  {
   "cell_type": "code",
   "execution_count": null,
   "id": "8a6ed879",
   "metadata": {},
   "outputs": [
    {
     "data": {
      "text/plain": [
       "'Hi there'"
      ]
     },
     "execution_count": null,
     "metadata": {},
     "output_type": "execute_result"
    }
   ],
   "source": [
    "@rt(\"/hi\")\n",
    "def get(): return 'Hi there'\n",
    "\n",
    "r = cli.get('/hi')\n",
    "r.text"
   ]
  },
  {
   "cell_type": "code",
   "execution_count": null,
   "id": "a8e723fc",
   "metadata": {},
   "outputs": [
    {
     "data": {
      "text/plain": [
       "'Postal'"
      ]
     },
     "execution_count": null,
     "metadata": {},
     "output_type": "execute_result"
    }
   ],
   "source": [
    "@rt(\"/hi\")\n",
    "def post(): return 'Postal'\n",
    "\n",
    "cli.post('/hi').text"
   ]
  },
  {
   "cell_type": "code",
   "execution_count": null,
   "id": "274666db",
   "metadata": {},
   "outputs": [
    {
     "data": {
      "text/plain": [
       "'testserver'"
      ]
     },
     "execution_count": null,
     "metadata": {},
     "output_type": "execute_result"
    }
   ],
   "source": [
    "@app.get(\"/hostie\")\n",
    "def show_host(req): return req.headers['host']\n",
    "\n",
    "cli.get('/hostie').text"
   ]
  },
  {
   "cell_type": "code",
   "execution_count": null,
   "id": "72428702",
   "metadata": {},
   "outputs": [
    {
     "name": "stdout",
     "output_type": "stream",
     "text": [
      "Message text was: Hi! with session bar, from client: Address(host='testclient', port=50000)\n"
     ]
    }
   ],
   "source": [
    "@app.get(\"/setsess\")\n",
    "def set_sess(session):\n",
    "   session['foo'] = 'bar'\n",
    "   return 'ok'\n",
    "\n",
    "@app.ws(\"/ws\")\n",
    "def ws(self, msg:str, ws:WebSocket, session): return f\"Message text was: {msg} with session {session.get('foo')}, from client: {ws.client}\"\n",
    "\n",
    "cli.get('/setsess')\n",
    "with cli.websocket_connect('/ws') as ws:\n",
    "    ws.send_text('{\"msg\":\"Hi!\"}')\n",
    "    data = ws.receive_text()\n",
    "assert 'Message text was: Hi! with session bar' in data\n",
    "print(data)"
   ]
  },
  {
   "cell_type": "code",
   "execution_count": null,
   "id": "36292bf3",
   "metadata": {},
   "outputs": [
    {
     "data": {
      "text/plain": [
       "'a yoyo'"
      ]
     },
     "execution_count": null,
     "metadata": {},
     "output_type": "execute_result"
    }
   ],
   "source": [
    "@rt\n",
    "def yoyo(): return 'a yoyo'\n",
    "\n",
    "cli.post('/yoyo').text"
   ]
  },
  {
   "cell_type": "code",
   "execution_count": null,
   "id": "0d813cd0",
   "metadata": {},
   "outputs": [
    {
     "name": "stdout",
     "output_type": "stream",
     "text": [
      " <!doctype html>\n",
      " <html>\n",
      "   <div hx-post=\"a yoyo\">Text.</div>\n",
      " </html>\n",
      "\n"
     ]
    }
   ],
   "source": [
    "@app.get\n",
    "def autopost(): return Html(Div('Text.', hx_post=yoyo()))\n",
    "print(cli.get('/autopost').text)"
   ]
  },
  {
   "cell_type": "code",
   "execution_count": null,
   "id": "52dde0da",
   "metadata": {},
   "outputs": [
    {
     "name": "stdout",
     "output_type": "stream",
     "text": [
      " <!doctype html>\n",
      " <html>\n",
      "   <body>\n",
      "     <div class=\"px-2\" hx-post=\"/hostie?a=b\">Text.</div>\n",
      "   </body>\n",
      " </html>\n",
      "\n"
     ]
    }
   ],
   "source": [
    "@app.get\n",
    "def autopost2(): return Html(Body(Div('Text.', cls='px-2', hx_post=show_host.to(a='b'))))\n",
    "print(cli.get('/autopost2').text)"
   ]
  },
  {
   "cell_type": "code",
   "execution_count": null,
   "id": "d84d98f1",
   "metadata": {},
   "outputs": [
    {
     "name": "stdout",
     "output_type": "stream",
     "text": [
      " <!doctype html>\n",
      " <html>\n",
      "   <div hx-get=\"/hostie\">Text.</div>\n",
      " </html>\n",
      "\n"
     ]
    }
   ],
   "source": [
    "@app.get\n",
    "def autoget2(): return Html(Div('Text.', hx_get=show_host))\n",
    "print(cli.get('/autoget2').text)"
   ]
  },
  {
   "cell_type": "code",
   "execution_count": null,
   "id": "64343367",
   "metadata": {},
   "outputs": [
    {
     "data": {
      "text/plain": [
       "'Good day to you, Alexis!'"
      ]
     },
     "execution_count": null,
     "metadata": {},
     "output_type": "execute_result"
    }
   ],
   "source": [
    "@rt('/user/{nm}', name='gday')\n",
    "def get(nm:str=''): return f\"Good day to you, {nm}!\"\n",
    "cli.get('/user/Alexis').text"
   ]
  },
  {
   "cell_type": "code",
   "execution_count": null,
   "id": "29a96715",
   "metadata": {},
   "outputs": [
    {
     "name": "stdout",
     "output_type": "stream",
     "text": [
      " <!doctype html>\n",
      " <html>\n",
      "   <div href=\"/user/Alexis\">Text.</div>\n",
      " </html>\n",
      "\n"
     ]
    }
   ],
   "source": [
    "@app.get\n",
    "def autolink(): return Html(Div('Text.', link=uri('gday', nm='Alexis')))\n",
    "print(cli.get('/autolink').text)"
   ]
  },
  {
   "cell_type": "code",
   "execution_count": null,
   "id": "54266599",
   "metadata": {},
   "outputs": [
    {
     "data": {
      "text/plain": [
       "'http://testserver/user/Alexis; http://testserver/hostie'"
      ]
     },
     "execution_count": null,
     "metadata": {},
     "output_type": "execute_result"
    }
   ],
   "source": [
    "@rt('/link')\n",
    "def get(req): return f\"{req.url_for('gday', nm='Alexis')}; {req.url_for('show_host')}\"\n",
    "\n",
    "cli.get('/link').text"
   ]
  },
  {
   "cell_type": "code",
   "execution_count": null,
   "id": "162b811e",
   "metadata": {},
   "outputs": [
    {
     "name": "stdout",
     "output_type": "stream",
     "text": [
      "Background task completed!\n"
     ]
    }
   ],
   "source": [
    "@app.get(\"/background\")\n",
    "async def background_task(request):\n",
    "    async def long_running_task():\n",
    "        await asyncio.sleep(0.1)\n",
    "        print(\"Background task completed!\")\n",
    "    return P(\"Task started\"), BackgroundTask(long_running_task)\n",
    "\n",
    "response = cli.get(\"/background\")"
   ]
  },
  {
   "cell_type": "code",
   "execution_count": null,
   "id": "db0281cf",
   "metadata": {},
   "outputs": [],
   "source": [
    "test_eq(app.router.url_path_for('gday', nm='Jeremy'), '/user/Jeremy')"
   ]
  },
  {
   "cell_type": "code",
   "execution_count": null,
   "id": "b827960a",
   "metadata": {},
   "outputs": [],
   "source": [
    "hxhdr = {'headers':{'hx-request':\"1\"}}\n",
    "\n",
    "@rt('/ft')\n",
    "def get(): return Title('Foo'),H1('bar')\n",
    "\n",
    "txt = cli.get('/ft').text\n",
    "assert '<title>Foo</title>' in txt and '<h1>bar</h1>' in txt and '<html>' in txt\n",
    "\n",
    "@rt('/xt2')\n",
    "def get(): return H1('bar')\n",
    "\n",
    "txt = cli.get('/xt2').text\n",
    "assert '<title>FastHTML page</title>' in txt and '<h1>bar</h1>' in txt and '<html>' in txt\n",
    "\n",
    "assert cli.get('/xt2', **hxhdr).text.strip() == '<h1>bar</h1>'\n",
    "\n",
    "@rt('/xt3')\n",
    "def get(): return Html(Head(Title('hi')), Body(P('there')))\n",
    "\n",
    "txt = cli.get('/xt3').text\n",
    "assert '<title>FastHTML page</title>' not in txt and '<title>hi</title>' in txt and '<p>there</p>' in txt"
   ]
  },
  {
   "cell_type": "code",
   "execution_count": null,
   "id": "381a1b68",
   "metadata": {},
   "outputs": [],
   "source": [
    "@rt('/oops')\n",
    "def get(nope): return nope\n",
    "test_warns(lambda: cli.get('/oops?nope=1'))"
   ]
  },
  {
   "cell_type": "code",
   "execution_count": null,
   "id": "6b022adb",
   "metadata": {},
   "outputs": [],
   "source": [
    "def test_r(cli, path, exp, meth='get', hx=False, **kwargs):\n",
    "    if hx: kwargs['headers'] = {'hx-request':\"1\"}\n",
    "    test_eq(getattr(cli, meth)(path, **kwargs).text, exp)\n",
    "\n",
    "ModelName = str_enum('ModelName', \"alexnet\", \"resnet\", \"lenet\")\n",
    "fake_db = [{\"name\": \"Foo\"}, {\"name\": \"Bar\"}]"
   ]
  },
  {
   "cell_type": "code",
   "execution_count": null,
   "id": "1b4b5717",
   "metadata": {},
   "outputs": [],
   "source": [
    "@rt('/html/{idx}')\n",
    "async def get(idx:int): return Body(H4(f'Next is {idx+1}.'))"
   ]
  },
  {
   "cell_type": "code",
   "execution_count": null,
   "id": "dd017867",
   "metadata": {},
   "outputs": [],
   "source": [
    "@rt(\"/models/{nm}\")\n",
    "def get(nm:ModelName): return nm\n",
    "\n",
    "@rt(\"/files/{path}\")\n",
    "async def get(path: Path): return path.with_suffix('.txt')\n",
    "\n",
    "@rt(\"/items/\")\n",
    "def get(idx:int|None = 0): return fake_db[idx]\n",
    "\n",
    "@rt(\"/idxl/\")\n",
    "def get(idx:list[int]): return str(idx)"
   ]
  },
  {
   "cell_type": "code",
   "execution_count": null,
   "id": "52d9a3f2",
   "metadata": {},
   "outputs": [],
   "source": [
    "r = cli.get('/html/1', headers={'hx-request':\"1\"})\n",
    "assert '<h4>Next is 2.</h4>' in r.text\n",
    "test_r(cli, '/models/alexnet', 'alexnet')\n",
    "test_r(cli, '/files/foo', 'foo.txt')\n",
    "test_r(cli, '/items/?idx=1', '{\"name\":\"Bar\"}')\n",
    "test_r(cli, '/items/', '{\"name\":\"Foo\"}')\n",
    "assert cli.get('/items/?idx=g').text=='404 Not Found'\n",
    "assert cli.get('/items/?idx=g').status_code == 404\n",
    "test_r(cli, '/idxl/?idx=1&idx=2', '[1, 2]')\n",
    "assert cli.get('/idxl/?idx=1&idx=g').status_code == 404"
   ]
  },
  {
   "cell_type": "code",
   "execution_count": null,
   "id": "bb8154cc",
   "metadata": {},
   "outputs": [
    {
     "data": {
      "text/plain": [
       "'got sub/a.b'"
      ]
     },
     "execution_count": null,
     "metadata": {},
     "output_type": "execute_result"
    }
   ],
   "source": [
    "app = FastHTML()\n",
    "rt = app.route\n",
    "cli = TestClient(app)\n",
    "@app.route(r'/static/{path:path}.jpg')\n",
    "def index(path:str): return f'got {path}'\n",
    "cli.get('/static/sub/a.b.jpg').text"
   ]
  },
  {
   "cell_type": "code",
   "execution_count": null,
   "id": "6bc9564c",
   "metadata": {},
   "outputs": [],
   "source": [
    "app.chk = 'foo'"
   ]
  },
  {
   "cell_type": "code",
   "execution_count": null,
   "id": "b8be4ef3",
   "metadata": {},
   "outputs": [],
   "source": [
    "@app.get(\"/booly/\")\n",
    "def _(coming:bool=True): return 'Coming' if coming else 'Not coming'\n",
    "\n",
    "@app.get(\"/datie/\")\n",
    "def _(d:parsed_date): return d\n",
    "\n",
    "@app.get(\"/ua\")\n",
    "async def _(user_agent:str): return user_agent\n",
    "\n",
    "@app.get(\"/hxtest\")\n",
    "def _(htmx): return htmx.request\n",
    "\n",
    "@app.get(\"/hxtest2\")\n",
    "def _(foo:HtmxHeaders, req): return foo.request\n",
    "\n",
    "@app.get(\"/app\")\n",
    "def _(app): return app.chk\n",
    "\n",
    "@app.get(\"/app2\")\n",
    "def _(foo:FastHTML): return foo.chk,HttpHeader(\"mykey\", \"myval\")\n",
    "\n",
    "@app.get(\"/app3\")\n",
    "def _(foo:FastHTML): return HtmxResponseHeaders(location=\"http://example.org\")\n",
    "\n",
    "@app.get(\"/app4\")\n",
    "def _(foo:FastHTML): return Redirect(\"http://example.org\")"
   ]
  },
  {
   "cell_type": "code",
   "execution_count": null,
   "id": "5f045cf9",
   "metadata": {},
   "outputs": [],
   "source": [
    "test_r(cli, '/booly/?coming=true', 'Coming')\n",
    "test_r(cli, '/booly/?coming=no', 'Not coming')\n",
    "date_str = \"17th of May, 2024, 2p\"\n",
    "test_r(cli, f'/datie/?d={date_str}', '2024-05-17 14:00:00')\n",
    "test_r(cli, '/ua', 'FastHTML', headers={'User-Agent':'FastHTML'})\n",
    "test_r(cli, '/hxtest' , '1', headers={'HX-Request':'1'})\n",
    "test_r(cli, '/hxtest2', '1', headers={'HX-Request':'1'})\n",
    "test_r(cli, '/app' , 'foo')"
   ]
  },
  {
   "cell_type": "code",
   "execution_count": null,
   "id": "52f9f934",
   "metadata": {},
   "outputs": [],
   "source": [
    "r = cli.get('/app2', **hxhdr)\n",
    "test_eq(r.text, 'foo')\n",
    "test_eq(r.headers['mykey'], 'myval')"
   ]
  },
  {
   "cell_type": "code",
   "execution_count": null,
   "id": "26d316b6",
   "metadata": {},
   "outputs": [],
   "source": [
    "r = cli.get('/app3')\n",
    "test_eq(r.headers['HX-Location'], 'http://example.org')"
   ]
  },
  {
   "cell_type": "code",
   "execution_count": null,
   "id": "704aeba6",
   "metadata": {},
   "outputs": [],
   "source": [
    "r = cli.get('/app4', follow_redirects=False)\n",
    "test_eq(r.status_code, 303)"
   ]
  },
  {
   "cell_type": "code",
   "execution_count": null,
   "id": "5fa127d5",
   "metadata": {},
   "outputs": [],
   "source": [
    "r = cli.get('/app4', headers={'HX-Request':'1'})\n",
    "test_eq(r.headers['HX-Redirect'], 'http://example.org')"
   ]
  },
  {
   "cell_type": "code",
   "execution_count": null,
   "id": "356db6c0",
   "metadata": {},
   "outputs": [],
   "source": [
    "@rt\n",
    "def meta(): \n",
    "    return ((Title('hi'),H1('hi')),\n",
    "        (Meta(property='image'), Meta(property='site_name'))\n",
    "    )\n",
    "\n",
    "t = cli.post('/meta').text\n",
    "assert re.search(r'<body>\\s*<h1>hi</h1>\\s*</body>', t)\n",
    "assert '<meta' in t"
   ]
  },
  {
   "cell_type": "code",
   "execution_count": null,
   "id": "a3596991",
   "metadata": {},
   "outputs": [],
   "source": [
    "@app.post('/profile/me')\n",
    "def profile_update(username: str): return username\n",
    "\n",
    "test_r(cli, '/profile/me', 'Alexis', 'post', data={'username' : 'Alexis'})\n",
    "test_r(cli, '/profile/me', 'Missing required field: username', 'post', data={})"
   ]
  },
  {
   "cell_type": "code",
   "execution_count": null,
   "id": "fdb9239c",
   "metadata": {},
   "outputs": [],
   "source": [
    "# Example post request with parameter that has a default value\n",
    "@app.post('/pet/dog')\n",
    "def pet_dog(dogname: str = None): return dogname\n",
    "\n",
    "# Working post request with optional parameter\n",
    "test_r(cli, '/pet/dog', '', 'post', data={})"
   ]
  },
  {
   "cell_type": "code",
   "execution_count": null,
   "id": "3366d88f",
   "metadata": {},
   "outputs": [],
   "source": [
    "@dataclass\n",
    "class Bodie: a:int;b:str\n",
    "\n",
    "@rt(\"/bodie/{nm}\")\n",
    "def post(nm:str, data:Bodie):\n",
    "    res = asdict(data)\n",
    "    res['nm'] = nm\n",
    "    return res\n",
    "\n",
    "@app.post(\"/bodied/\")\n",
    "def bodied(data:dict): return data\n",
    "\n",
    "nt = namedtuple('Bodient', ['a','b'])\n",
    "\n",
    "@app.post(\"/bodient/\")\n",
    "def bodient(data:nt): return asdict(data)\n",
    "\n",
    "class BodieTD(TypedDict): a:int;b:str='foo'\n",
    "\n",
    "@app.post(\"/bodietd/\")\n",
    "def bodient(data:BodieTD): return data\n",
    "\n",
    "class Bodie2:\n",
    "    a:int|None; b:str\n",
    "    def __init__(self, a, b='foo'): store_attr()\n",
    "\n",
    "@rt(\"/bodie2/\", methods=['get','post'])\n",
    "def bodie(d:Bodie2): return f\"a: {d.a}; b: {d.b}\""
   ]
  },
  {
   "cell_type": "code",
   "execution_count": null,
   "id": "fcc024e6",
   "metadata": {},
   "outputs": [],
   "source": [
    "from fasthtml.xtend import Titled"
   ]
  },
  {
   "cell_type": "code",
   "execution_count": null,
   "id": "48f0a45e",
   "metadata": {},
   "outputs": [],
   "source": [
    "d = dict(a=1, b='foo')\n",
    "\n",
    "test_r(cli, '/bodie/me', '{\"a\":1,\"b\":\"foo\",\"nm\":\"me\"}', 'post', data=dict(a=1, b='foo', nm='me'))\n",
    "test_r(cli, '/bodied/', '{\"a\":\"1\",\"b\":\"foo\"}', 'post', data=d)\n",
    "test_r(cli, '/bodie2/', 'a: 1; b: foo', 'post', data={'a':1})\n",
    "test_r(cli, '/bodie2/?a=1&b=foo&nm=me', 'a: 1; b: foo')\n",
    "test_r(cli, '/bodient/', '{\"a\":\"1\",\"b\":\"foo\"}', 'post', data=d)\n",
    "test_r(cli, '/bodietd/', '{\"a\":1,\"b\":\"foo\"}', 'post', data=d)"
   ]
  },
  {
   "cell_type": "code",
   "execution_count": null,
   "id": "73363a37",
   "metadata": {},
   "outputs": [],
   "source": [
    "# Testing POST with Content-Type: application/json\n",
    "@app.post(\"/\")\n",
    "def index(it: Bodie): return Titled(\"It worked!\", P(f\"{it.a}, {it.b}\"))\n",
    "\n",
    "s = json.dumps({\"b\": \"Lorem\", \"a\": 15})\n",
    "response = cli.post('/', headers={\"Content-Type\": \"application/json\"}, data=s).text\n",
    "assert \"<title>It worked!</title>\" in response and \"<p>15, Lorem</p>\" in response"
   ]
  },
  {
   "cell_type": "code",
   "execution_count": null,
   "id": "0aeaac36",
   "metadata": {},
   "outputs": [],
   "source": [
    "# Testing POST with Content-Type: application/json\n",
    "@app.post(\"/bodytext\")\n",
    "def index(body): return body\n",
    "\n",
    "response = cli.post('/bodytext', headers={\"Content-Type\": \"application/json\"}, data=s).text\n",
    "test_eq(response, '{\"b\": \"Lorem\", \"a\": 15}')"
   ]
  },
  {
   "cell_type": "code",
   "execution_count": null,
   "id": "4034ee37",
   "metadata": {},
   "outputs": [],
   "source": [
    "files = [ ('files', ('file1.txt', b'content1')),\n",
    "         ('files', ('file2.txt', b'content2')) ]"
   ]
  },
  {
   "cell_type": "code",
   "execution_count": null,
   "id": "04881594",
   "metadata": {},
   "outputs": [
    {
     "name": "stdout",
     "output_type": "stream",
     "text": [
      "200\n",
      "content1,content2\n"
     ]
    }
   ],
   "source": [
    "@rt(\"/uploads\")\n",
    "async def post(files:list[UploadFile]):\n",
    "    return ','.join([(await file.read()).decode() for file in files])\n",
    "\n",
    "res = cli.post('/uploads', files=files) \n",
    "print(res.status_code)\n",
    "print(res.text)"
   ]
  },
  {
   "cell_type": "code",
   "execution_count": null,
   "id": "28a99667",
   "metadata": {},
   "outputs": [
    {
     "name": "stdout",
     "output_type": "stream",
     "text": [
      "200\n",
      "content1\n"
     ]
    }
   ],
   "source": [
    "res = cli.post('/uploads', files=[files[0]])\n",
    "print(res.status_code)\n",
    "print(res.text)"
   ]
  },
  {
   "cell_type": "code",
   "execution_count": null,
   "id": "5bce33f0",
   "metadata": {},
   "outputs": [
    {
     "name": "stdout",
     "output_type": "stream",
     "text": [
<<<<<<< HEAD
      "Set to 2024-12-27 08:45:58.732664\n"
=======
      "Set to 2025-01-05 15:35:39.508212\n"
>>>>>>> 7b258d72
     ]
    },
    {
     "data": {
      "text/plain": [
<<<<<<< HEAD
       "'Session time: 2024-12-27 08:45:58.732664'"
=======
       "'Session time: 2025-01-05 15:35:39.508212'"
>>>>>>> 7b258d72
      ]
     },
     "execution_count": null,
     "metadata": {},
     "output_type": "execute_result"
    }
   ],
   "source": [
    "@rt(\"/setsess\")\n",
    "def get(sess, foo:str=''):\n",
    "    now = datetime.now()\n",
    "    sess['auth'] = str(now)\n",
    "    return f'Set to {now}'\n",
    "\n",
    "@rt(\"/getsess\")\n",
    "def get(sess): return f'Session time: {sess[\"auth\"]}'\n",
    "\n",
    "print(cli.get('/setsess').text)\n",
    "time.sleep(0.01)\n",
    "\n",
    "cli.get('/getsess').text"
   ]
  },
  {
   "cell_type": "code",
   "execution_count": null,
   "id": "249fce31",
   "metadata": {},
   "outputs": [],
   "source": [
    "@rt(\"/sess-first\")\n",
    "def post(sess, name: str):\n",
    "    sess[\"name\"] = name\n",
    "    return str(sess)\n",
    "\n",
    "cli.post('/sess-first', data={'name': 2})\n",
    "\n",
    "@rt(\"/getsess-all\")\n",
    "def get(sess): return sess['name']\n",
    "\n",
    "test_eq(cli.get('/getsess-all').text, '2')"
   ]
  },
  {
   "cell_type": "code",
   "execution_count": null,
   "id": "4d17ab9c",
   "metadata": {},
   "outputs": [
    {
     "name": "stdout",
     "output_type": "stream",
     "text": [
      "# Release notes\n"
     ]
    }
   ],
   "source": [
    "@rt(\"/upload\")\n",
    "async def post(uf:UploadFile): return (await uf.read()).decode()\n",
    "\n",
    "with open('../../CHANGELOG.md', 'rb') as f:\n",
    "    print(cli.post('/upload', files={'uf':f}, data={'msg':'Hello'}).text[:15])"
   ]
  },
  {
   "cell_type": "code",
   "execution_count": null,
   "id": "102c17ab",
   "metadata": {},
   "outputs": [],
   "source": [
    "@rt(\"/form-submit/{list_id}\")\n",
    "def options(list_id: str):\n",
    "    headers = {\n",
    "        'Access-Control-Allow-Origin': '*',\n",
    "        'Access-Control-Allow-Methods': 'POST',\n",
    "        'Access-Control-Allow-Headers': '*',\n",
    "    }\n",
    "    return Response(status_code=200, headers=headers)"
   ]
  },
  {
   "cell_type": "code",
   "execution_count": null,
   "id": "85bf2984",
   "metadata": {},
   "outputs": [],
   "source": [
    "h = cli.options('/form-submit/2').headers\n",
    "test_eq(h['Access-Control-Allow-Methods'], 'POST')"
   ]
  },
  {
   "cell_type": "code",
   "execution_count": null,
   "id": "e4fc13b0",
   "metadata": {},
   "outputs": [],
   "source": [
    "from fasthtml.authmw import user_pwd_auth"
   ]
  },
  {
   "cell_type": "code",
   "execution_count": null,
   "id": "1f11eab1",
   "metadata": {},
   "outputs": [],
   "source": [
    "def _not_found(req, exc): return Div('nope')\n",
    "\n",
    "app,cli,rt = get_cli(FastHTML(exception_handlers={404:_not_found}))\n",
    "\n",
    "txt = cli.get('/').text\n",
    "assert '<div>nope</div>' in txt\n",
    "assert '<!doctype html>' in txt"
   ]
  },
  {
   "cell_type": "code",
   "execution_count": null,
   "id": "063b7f43",
   "metadata": {},
   "outputs": [],
   "source": [
    "app,cli,rt = get_cli(FastHTML())\n",
    "\n",
    "@rt(\"/{name}/{age}\")\n",
    "def get(name: str, age: int): \n",
    "    return Titled(f\"Hello {name.title()}, age {age}\")\n",
    "\n",
    "assert '<title>Hello Uma, age 5</title>' in cli.get('/uma/5').text\n",
    "assert '404 Not Found' in cli.get('/uma/five').text"
   ]
  },
  {
   "cell_type": "code",
   "execution_count": null,
   "id": "efd6fc6c",
   "metadata": {},
   "outputs": [],
   "source": [
    "auth = user_pwd_auth(testuser='spycraft')\n",
    "app,cli,rt = get_cli(FastHTML(middleware=[auth]))\n",
    "\n",
    "@rt(\"/locked\")\n",
    "def get(auth): return 'Hello, ' + auth\n",
    "\n",
    "test_eq(cli.get('/locked').text, 'not authenticated')\n",
    "test_eq(cli.get('/locked', auth=(\"testuser\",\"spycraft\")).text, 'Hello, testuser')"
   ]
  },
  {
   "cell_type": "code",
   "execution_count": null,
   "id": "32520197",
   "metadata": {},
   "outputs": [],
   "source": [
    "auth = user_pwd_auth(testuser='spycraft')\n",
    "app,cli,rt = get_cli(FastHTML(middleware=[auth]))\n",
    "\n",
    "@rt(\"/locked\")\n",
    "def get(auth): return 'Hello, ' + auth\n",
    "\n",
    "test_eq(cli.get('/locked').text, 'not authenticated')\n",
    "test_eq(cli.get('/locked', auth=(\"testuser\",\"spycraft\")).text, 'Hello, testuser')"
   ]
  },
  {
   "cell_type": "markdown",
   "id": "6a014add",
   "metadata": {},
   "source": [
    "## APIRouter"
   ]
  },
  {
   "cell_type": "code",
   "execution_count": null,
   "id": "d5223a9a",
   "metadata": {},
   "outputs": [],
   "source": [
    "#| export\n",
    "class RouteFuncs:\n",
    "    def __init__(self): super().__setattr__('_funcs', {})\n",
    "    def __setattr__(self, name, value): self._funcs[name] = value\n",
    "    def __getattr__(self, name): \n",
    "        if name in all_meths: raise AttributeError(\"Route functions with HTTP Names are not accessible here\")\n",
    "        try: return self._funcs[name]\n",
    "        except KeyError: raise AttributeError(f\"No route named {name} found in route functions\")\n",
    "    def __dir__(self): return list(self._funcs.keys())"
   ]
  },
  {
   "cell_type": "code",
   "execution_count": null,
   "id": "0f08cb5e",
   "metadata": {},
   "outputs": [],
   "source": [
    "#| export\n",
    "class APIRouter:\n",
    "    \"Add routes to an app\"\n",
    "    def __init__(self, prefix:str|None=None, body_wrap=noop_body): \n",
    "        self.routes,self.wss = [],[]\n",
    "        self.rt_funcs = RouteFuncs()  # Store wrapped route function for discoverability\n",
    "        self.prefix = prefix if prefix else \"\"\n",
    "        self.body_wrap = body_wrap\n",
    "\n",
    "    def _wrap_func(self, func, path=None):\n",
    "        name = func.__name__\n",
    "        wrapped = _mk_locfunc(func, path)\n",
    "        wrapped.__routename__ = name\n",
    "        # If you are using the def get or def post method names, this approach is not supported\n",
    "        if name not in all_meths: setattr(self.rt_funcs, name, wrapped)\n",
    "        return wrapped\n",
    "\n",
    "    def __call__(self, path:str=None, methods=None, name=None, include_in_schema=True, body_wrap=None):\n",
    "        \"Add a route at `path`\"\n",
    "        def f(func):\n",
    "            p = self.prefix + (\"/\" + ('' if path.__name__=='index' else func.__name__) if callable(path) else path)\n",
    "            wrapped = self._wrap_func(func, p)\n",
    "            self.routes.append((func, p, methods, name, include_in_schema, body_wrap or self.body_wrap))\n",
    "            return wrapped\n",
    "        return f(path) if callable(path) else f\n",
    "    \n",
    "    def __getattr__(self, name):\n",
    "        try: return getattr(self.rt_funcs, name)\n",
    "        except AttributeError: return super().__getattr__(self, name)\n",
    "\n",
    "    def to_app(self, app):\n",
    "        \"Add routes to `app`\"\n",
    "        for args in self.routes: app._add_route(*args)\n",
    "        for args in self.wss: app._add_ws(*args)\n",
    "        \n",
    "    def ws(self, path:str, conn=None, disconn=None, name=None, middleware=None):\n",
    "        \"Add a websocket route at `path`\"\n",
    "        def f(func=noop): return self.wss.append((func, f\"{self.prefix}{path}\", conn, disconn, name, middleware))\n",
    "        return f"
   ]
  },
  {
   "cell_type": "code",
   "execution_count": null,
   "id": "22e17ec8",
   "metadata": {},
   "outputs": [],
   "source": [
    "ar = APIRouter()"
   ]
  },
  {
   "cell_type": "code",
   "execution_count": null,
   "id": "61030ee4",
   "metadata": {},
   "outputs": [],
   "source": [
    "@ar(\"/hi\")\n",
    "def get(): return 'Hi there'\n",
    "@ar(\"/hi\")\n",
    "def post(): return 'Postal'\n",
    "@ar\n",
    "def ho(): return 'Ho ho'\n",
    "@ar(\"/hostie\")\n",
    "def show_host(req): return req.headers['host']\n",
    "@ar\n",
    "def yoyo(): return 'a yoyo'\n",
    "@ar\n",
    "def index(): return \"home page\"\n",
    "\n",
    "@ar.ws(\"/ws\")\n",
    "def ws(self, msg:str): return f\"Message text was: {msg}\""
   ]
  },
  {
   "cell_type": "code",
   "execution_count": null,
   "id": "cd413b0d",
   "metadata": {},
   "outputs": [],
   "source": [
    "app,cli,_ = get_cli(FastHTML())\n",
    "ar.to_app(app)"
   ]
  },
  {
   "cell_type": "code",
   "execution_count": null,
   "id": "8c265ff8",
   "metadata": {},
   "outputs": [],
   "source": [
    "assert str(yoyo) == '/yoyo'\n",
    "# ensure route functions are properly discoverable on `APIRouter` and `APIRouter.rt_funcs`\n",
    "assert ar.prefix == ''\n",
    "assert str(ar.rt_funcs.index) == '/'\n",
    "assert str(ar.index) == '/'\n",
    "with ExceptionExpected(): ar.blah()\n",
    "with ExceptionExpected(): ar.rt_funcs.blah()\n",
    "# ensure any route functions named using an HTTPMethod are not discoverable via `rt_funcs`\n",
    "assert \"get\" not in ar.rt_funcs._funcs.keys()"
   ]
  },
  {
   "cell_type": "code",
   "execution_count": null,
   "id": "8f7c5710",
   "metadata": {},
   "outputs": [],
   "source": [
    "test_eq(cli.get('/hi').text, 'Hi there')\n",
    "test_eq(cli.post('/hi').text, 'Postal')\n",
    "test_eq(cli.get('/hostie').text, 'testserver')\n",
    "test_eq(cli.post('/yoyo').text, 'a yoyo')\n",
    "\n",
    "test_eq(cli.get('/ho').text, 'Ho ho')\n",
    "test_eq(cli.post('/ho').text, 'Ho ho')"
   ]
  },
  {
   "cell_type": "code",
   "execution_count": null,
   "id": "1236de78",
   "metadata": {},
   "outputs": [],
   "source": [
    "with cli.websocket_connect('/ws') as ws:\n",
    "    ws.send_text('{\"msg\":\"Hi!\"}')\n",
    "    data = ws.receive_text()\n",
    "    assert data == 'Message text was: Hi!'"
   ]
  },
  {
   "cell_type": "code",
   "execution_count": null,
   "id": "02a4e649",
   "metadata": {},
   "outputs": [],
   "source": [
    "ar2 = APIRouter(\"/products\")"
   ]
  },
  {
   "cell_type": "code",
   "execution_count": null,
   "id": "151b9e3c",
   "metadata": {},
   "outputs": [],
   "source": [
    "@ar2(\"/hi\")\n",
    "def get(): return 'Hi there'\n",
    "@ar2(\"/hi\")\n",
    "def post(): return 'Postal'\n",
    "@ar2\n",
    "def ho(): return 'Ho ho'\n",
    "@ar2(\"/hostie\")\n",
    "def show_host(req): return req.headers['host']\n",
    "@ar2\n",
    "def yoyo(): return 'a yoyo'\n",
    "@ar2\n",
    "def index(): return \"home page\"\n",
    "\n",
    "@ar2.ws(\"/ws\")\n",
    "def ws(self, msg:str): return f\"Message text was: {msg}\""
   ]
  },
  {
   "cell_type": "code",
   "execution_count": null,
   "id": "77ce8548",
   "metadata": {},
   "outputs": [],
   "source": [
    "app,cli,_ = get_cli(FastHTML())\n",
    "ar2.to_app(app)"
   ]
  },
  {
   "cell_type": "code",
   "execution_count": null,
   "id": "f1fc8425",
   "metadata": {},
   "outputs": [],
   "source": [
    "assert str(yoyo) == '/products/yoyo'\n",
    "assert ar2.prefix == '/products'\n",
    "assert str(ar2.rt_funcs.index) == '/products/'\n",
    "assert str(ar2.index) == '/products/'\n",
    "assert str(ar.index) == '/'\n",
    "with ExceptionExpected(): ar2.blah()\n",
    "with ExceptionExpected(): ar2.rt_funcs.blah()\n",
    "assert \"get\" not in ar2.rt_funcs._funcs.keys()"
   ]
  },
  {
   "cell_type": "code",
   "execution_count": null,
   "id": "f265860d",
   "metadata": {},
   "outputs": [],
   "source": [
    "test_eq(cli.get('/products/hi').text, 'Hi there')\n",
    "test_eq(cli.post('/products/hi').text, 'Postal')\n",
    "test_eq(cli.get('/products/hostie').text, 'testserver')\n",
    "test_eq(cli.post('/products/yoyo').text, 'a yoyo')\n",
    "\n",
    "test_eq(cli.get('/products/ho').text, 'Ho ho')\n",
    "test_eq(cli.post('/products/ho').text, 'Ho ho')"
   ]
  },
  {
   "cell_type": "code",
   "execution_count": null,
   "id": "e38d99cf",
   "metadata": {},
   "outputs": [],
   "source": [
    "with cli.websocket_connect('/products/ws') as ws:\n",
    "    ws.send_text('{\"msg\":\"Hi!\"}')\n",
    "    data = ws.receive_text()\n",
    "    assert data == 'Message text was: Hi!'"
   ]
  },
  {
   "cell_type": "code",
   "execution_count": null,
   "id": "259a0f53",
   "metadata": {},
   "outputs": [],
   "source": [
    "#| export\n",
    "for o in all_meths: setattr(APIRouter, o, partialmethod(APIRouter.__call__, methods=o))"
   ]
  },
  {
   "cell_type": "code",
   "execution_count": null,
   "id": "f61d110c",
   "metadata": {},
   "outputs": [],
   "source": [
    "@ar.get\n",
    "def hi2(): return 'Hi there'\n",
    "@ar.get(\"/hi3\")\n",
    "def _(): return 'Hi there'\n",
    "@ar.post(\"/post2\")\n",
    "def _(): return 'Postal'\n",
    "\n",
    "@ar2.get\n",
    "def hi2(): return 'Hi there'\n",
    "@ar2.get(\"/hi3\")\n",
    "def _(): return 'Hi there'\n",
    "@ar2.post(\"/post2\")\n",
    "def _(): return 'Postal'"
   ]
  },
  {
   "cell_type": "markdown",
   "id": "dfa6f859",
   "metadata": {},
   "source": [
    "## Extras"
   ]
  },
  {
   "cell_type": "code",
   "execution_count": null,
   "id": "7438435e",
   "metadata": {},
   "outputs": [],
   "source": [
    "app,cli,rt = get_cli(FastHTML(secret_key='soopersecret'))"
   ]
  },
  {
   "cell_type": "code",
   "execution_count": null,
   "id": "e518de83",
   "metadata": {},
   "outputs": [],
   "source": [
    "#| export\n",
    "def cookie(key: str, value=\"\", max_age=None, expires=None, path=\"/\", domain=None, secure=False, httponly=False, samesite=\"lax\",):\n",
    "    \"Create a 'set-cookie' `HttpHeader`\"\n",
    "    cookie = cookies.SimpleCookie()\n",
    "    cookie[key] = value\n",
    "    if max_age is not None: cookie[key][\"max-age\"] = max_age\n",
    "    if expires is not None:\n",
    "        cookie[key][\"expires\"] = format_datetime(expires, usegmt=True) if isinstance(expires, datetime) else expires\n",
    "    if path is not None: cookie[key][\"path\"] = path\n",
    "    if domain is not None: cookie[key][\"domain\"] = domain\n",
    "    if secure: cookie[key][\"secure\"] = True\n",
    "    if httponly: cookie[key][\"httponly\"] = True\n",
    "    if samesite is not None:\n",
    "        assert samesite.lower() in [ \"strict\", \"lax\", \"none\", ], \"must be 'strict', 'lax' or 'none'\"\n",
    "        cookie[key][\"samesite\"] = samesite\n",
    "    cookie_val = cookie.output(header=\"\").strip()\n",
    "    return HttpHeader(\"set-cookie\", cookie_val)"
   ]
  },
  {
   "cell_type": "code",
   "execution_count": null,
   "id": "919e600a",
   "metadata": {},
   "outputs": [
    {
     "name": "stdout",
     "output_type": "stream",
     "text": [
      "\n"
     ]
    },
    {
     "data": {
      "text/plain": [
<<<<<<< HEAD
       "'Cookie was set at time 08:45:58.893906'"
=======
       "'Cookie was set at time 15:35:40.128784'"
>>>>>>> 7b258d72
      ]
     },
     "execution_count": null,
     "metadata": {},
     "output_type": "execute_result"
    }
   ],
   "source": [
    "@rt(\"/setcookie\")\n",
    "def get(req): return cookie('now', datetime.now())\n",
    "\n",
    "@rt(\"/getcookie\")\n",
    "def get(now:parsed_date): return f'Cookie was set at time {now.time()}'\n",
    "\n",
    "print(cli.get('/setcookie').text)\n",
    "time.sleep(0.01)\n",
    "cli.get('/getcookie').text"
   ]
  },
  {
   "cell_type": "code",
   "execution_count": null,
   "id": "8816f277",
   "metadata": {},
   "outputs": [],
   "source": [
    "#| export\n",
    "def reg_re_param(m, s):\n",
    "    cls = get_class(f'{m}Conv', sup=StringConvertor, regex=s)\n",
    "    register_url_convertor(m, cls())"
   ]
  },
  {
   "cell_type": "code",
   "execution_count": null,
   "id": "e9535978",
   "metadata": {},
   "outputs": [],
   "source": [
    "#| export\n",
    "# Starlette doesn't have the '?', so it chomps the whole remaining URL\n",
    "reg_re_param(\"path\", \".*?\")\n",
    "reg_re_param(\"static\", \"ico|gif|jpg|jpeg|webm|css|js|woff|png|svg|mp4|webp|ttf|otf|eot|woff2|txt|html|map|pdf\")\n",
    "\n",
    "@patch\n",
    "def static_route_exts(self:FastHTML, prefix='/', static_path='.', exts='static'):\n",
    "    \"Add a static route at URL path `prefix` with files from `static_path` and `exts` defined by `reg_re_param()`\"\n",
    "    @self.route(f\"{prefix}{{fname:path}}.{{ext:{exts}}}\")\n",
    "    async def get(fname:str, ext:str): return FileResponse(f'{static_path}/{fname}.{ext}')"
   ]
  },
  {
   "cell_type": "code",
   "execution_count": null,
   "id": "9a70842e",
   "metadata": {},
   "outputs": [],
   "source": [
    "reg_re_param(\"imgext\", \"ico|gif|jpg|jpeg|webm|pdf\")\n",
    "\n",
    "@rt(r'/static/{path:path}{fn}.{ext:imgext}')\n",
    "def get(fn:str, path:str, ext:str): return f\"Getting {fn}.{ext} from /{path}\"\n",
    "\n",
    "test_r(cli, '/static/foo/jph.me.ico', 'Getting jph.me.ico from /foo/')"
   ]
  },
  {
   "cell_type": "code",
   "execution_count": null,
   "id": "8bb51383",
   "metadata": {},
   "outputs": [],
   "source": [
    "app.static_route_exts()\n",
    "assert 'These are the source notebooks for FastHTML' in cli.get('/README.txt').text"
   ]
  },
  {
   "cell_type": "code",
   "execution_count": null,
   "id": "b31de65a",
   "metadata": {},
   "outputs": [],
   "source": [
    "#| export\n",
    "@patch\n",
    "def static_route(self:FastHTML, ext='', prefix='/', static_path='.'):\n",
    "    \"Add a static route at URL path `prefix` with files from `static_path` and single `ext` (including the '.')\"\n",
    "    @self.route(f\"{prefix}{{fname:path}}{ext}\")\n",
    "    async def get(fname:str): return FileResponse(f'{static_path}/{fname}{ext}')"
   ]
  },
  {
   "cell_type": "code",
   "execution_count": null,
   "id": "d4ff5919",
   "metadata": {},
   "outputs": [],
   "source": [
    "app.static_route('.md', static_path='../..')\n",
    "assert 'THIS FILE WAS AUTOGENERATED' in cli.get('/README.md').text"
   ]
  },
  {
   "cell_type": "code",
   "execution_count": null,
   "id": "1960d7ff",
   "metadata": {},
   "outputs": [],
   "source": [
    "#| export\n",
    "class MiddlewareBase:\n",
    "    async def __call__(self, scope, receive, send) -> None:\n",
    "        if scope[\"type\"] not in [\"http\", \"websocket\"]:\n",
    "            await self._app(scope, receive, send)\n",
    "            return\n",
    "        return HTTPConnection(scope)"
   ]
  },
  {
   "cell_type": "code",
   "execution_count": null,
   "id": "83a20f93",
   "metadata": {},
   "outputs": [],
   "source": [
    "#| export\n",
    "class FtResponse:\n",
    "    \"Wrap an FT response with any Starlette `Response`\"\n",
    "    def __init__(self, content, status_code:int=200, headers=None, cls=HTMLResponse, media_type:str|None=None):\n",
    "        self.content,self.status_code,self.headers = content,status_code,headers\n",
    "        self.cls,self.media_type = cls,media_type\n",
    "    \n",
    "    def __response__(self, req):\n",
    "        cts,httphdrs,tasks = _xt_cts(req, self.content)\n",
    "        headers = {**(self.headers or {}), **httphdrs}\n",
    "        return self.cls(cts, status_code=self.status_code, headers=headers, media_type=self.media_type, background=tasks)"
   ]
  },
  {
   "cell_type": "code",
   "execution_count": null,
   "id": "a9e66b7d",
   "metadata": {},
   "outputs": [],
   "source": [
    "@rt('/ftr')\n",
    "def get():\n",
    "    cts = Title('Foo'),H1('bar')\n",
    "    return FtResponse(cts, status_code=201, headers={'Location':'/foo/1'})\n",
    "\n",
    "r = cli.get('/ftr')\n",
    "\n",
    "test_eq(r.status_code, 201)\n",
    "test_eq(r.headers['location'], '/foo/1')\n",
    "txt = r.text\n",
    "assert '<title>Foo</title>' in txt and '<h1>bar</h1>' in txt and '<html>' in txt"
   ]
  },
  {
   "cell_type": "code",
   "execution_count": null,
   "id": "9dc1025e",
   "metadata": {},
   "outputs": [],
   "source": [
    "#| export\n",
    "def unqid():\n",
    "    res = b64encode(uuid4().bytes)\n",
    "    return '_' + res.decode().rstrip('=').translate(str.maketrans('+/', '_-'))"
   ]
  },
  {
   "cell_type": "code",
   "execution_count": null,
   "id": "5b67e014",
   "metadata": {},
   "outputs": [],
   "source": [
    "#| export\n",
    "def _add_ids(s):\n",
    "    if not isinstance(s, FT): return\n",
    "    if not getattr(s, 'id', None): s.id = unqid()\n",
    "    for c in s.children: _add_ids(c)"
   ]
  },
  {
   "cell_type": "code",
   "execution_count": null,
   "id": "1f590f25",
   "metadata": {},
   "outputs": [],
   "source": [
    "#| export\n",
    "def setup_ws(app, f=noop):\n",
    "    conns = {}\n",
    "    async def on_connect(scope, send): conns[scope.client] = send\n",
    "    async def on_disconnect(scope): conns.pop(scope.client)\n",
    "    app.ws('/ws', conn=on_connect, disconn=on_disconnect)(f)\n",
    "    async def send(s):\n",
    "        for o in conns.values(): await o(s)\n",
    "    app._send = send\n",
    "    return send"
   ]
  },
  {
   "cell_type": "markdown",
   "id": "474e14b4",
   "metadata": {},
   "source": [
    "## Export -"
   ]
  },
  {
   "cell_type": "code",
   "execution_count": null,
   "id": "d211e8e2",
   "metadata": {},
   "outputs": [],
   "source": [
    "#|hide\n",
    "import nbdev; nbdev.nbdev_export()"
   ]
  },
  {
   "cell_type": "code",
   "execution_count": null,
   "id": "bf47445c",
   "metadata": {},
   "outputs": [],
   "source": []
  }
 ],
 "metadata": {
  "kernelspec": {
   "display_name": "python3",
   "language": "python",
   "name": "python3"
  }
 },
 "nbformat": 4,
 "nbformat_minor": 5
}<|MERGE_RESOLUTION|>--- conflicted
+++ resolved
@@ -131,11 +131,7 @@
     {
      "data": {
       "text/plain": [
-<<<<<<< HEAD
-       "datetime.datetime(2024, 12, 27, 14, 0)"
-=======
        "datetime.datetime(2025, 1, 5, 14, 0)"
->>>>>>> 7b258d72
       ]
      },
      "execution_count": null,
@@ -1234,11 +1230,7 @@
     {
      "data": {
       "text/plain": [
-<<<<<<< HEAD
-       "'a2597a39-e99d-4460-90b9-2ca21e87bc8f'"
-=======
        "'cc87253c-bfc1-4544-bbc0-58dd8d3291bc'"
->>>>>>> 7b258d72
       ]
      },
      "execution_count": null,
@@ -2533,21 +2525,13 @@
      "name": "stdout",
      "output_type": "stream",
      "text": [
-<<<<<<< HEAD
-      "Set to 2024-12-27 08:45:58.732664\n"
-=======
       "Set to 2025-01-05 15:35:39.508212\n"
->>>>>>> 7b258d72
      ]
     },
     {
      "data": {
       "text/plain": [
-<<<<<<< HEAD
-       "'Session time: 2024-12-27 08:45:58.732664'"
-=======
        "'Session time: 2025-01-05 15:35:39.508212'"
->>>>>>> 7b258d72
       ]
      },
      "execution_count": null,
@@ -3068,11 +3052,7 @@
     {
      "data": {
       "text/plain": [
-<<<<<<< HEAD
-       "'Cookie was set at time 08:45:58.893906'"
-=======
        "'Cookie was set at time 15:35:40.128784'"
->>>>>>> 7b258d72
       ]
      },
      "execution_count": null,
