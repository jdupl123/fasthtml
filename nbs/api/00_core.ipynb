{
 "cells": [
  {
   "cell_type": "code",
   "execution_count": null,
   "id": "32849494",
   "metadata": {},
   "outputs": [],
   "source": [
    "#| default_exp core"
   ]
  },
  {
   "cell_type": "markdown",
   "id": "2161d9b5",
   "metadata": {},
   "source": [
    "# Core"
   ]
  },
  {
   "cell_type": "markdown",
   "id": "46e2e6e8",
   "metadata": {},
   "source": [
    "This is the source code to fasthtml. You won't need to read this unless you want to understand how things are built behind the scenes, or need full details of a particular API. The notebook is converted to the Python module [fasthtml/core.py](https://github.com/AnswerDotAI/fasthtml/blob/main/fasthtml/core.py) using [nbdev](https://nbdev.fast.ai/)."
   ]
  },
  {
   "cell_type": "markdown",
   "id": "568b20cd",
   "metadata": {},
   "source": [
    "## Imports and utils"
   ]
  },
  {
   "cell_type": "code",
   "execution_count": null,
   "id": "8394fbde",
   "metadata": {},
   "outputs": [],
   "source": [
    "#| export\n",
    "import json,uuid,inspect,types,uvicorn\n",
    "\n",
    "from fastcore.utils import *\n",
    "from fastcore.xml import *\n",
    "\n",
    "from types import UnionType, SimpleNamespace as ns, GenericAlias\n",
    "from typing import Optional, get_type_hints, get_args, get_origin, Union, Mapping, TypedDict, List, Any\n",
    "from datetime import datetime\n",
    "from dataclasses import dataclass,fields\n",
    "from collections import namedtuple\n",
    "from inspect import isfunction,ismethod,Parameter,get_annotations\n",
    "from functools import wraps, partialmethod, update_wrapper\n",
    "from http import cookies\n",
    "from urllib.parse import urlencode, parse_qs, quote, unquote\n",
    "from copy import copy,deepcopy\n",
    "from warnings import warn\n",
    "from dateutil import parser as dtparse\n",
    "from starlette.requests import HTTPConnection\n",
    "\n",
    "from fasthtml.starlette import *\n",
    "\n",
    "empty = Parameter.empty"
   ]
  },
  {
   "cell_type": "code",
   "execution_count": null,
   "id": "7f5d0a72",
   "metadata": {},
   "outputs": [],
   "source": [
    "import time\n",
    "\n",
    "from IPython import display\n",
    "from enum import Enum\n",
    "from pprint import pprint\n",
    "\n",
    "from fastcore.test import *\n",
    "from starlette.testclient import TestClient\n",
    "from starlette.requests import Headers\n",
    "from starlette.datastructures import UploadFile"
   ]
  },
  {
   "cell_type": "code",
   "execution_count": null,
   "id": "19d3f2a7",
   "metadata": {},
   "outputs": [],
   "source": [
    "#| export\n",
    "def _sig(f): return signature_ex(f, True)"
   ]
  },
  {
   "cell_type": "markdown",
   "id": "19ffa7e0",
   "metadata": {},
   "source": [
    "We write source code _first_, and then tests come _after_. The tests serve as both a means to confirm that the code works and also serves as working examples. The first declared function, `date`, is an example of this pattern."
   ]
  },
  {
   "cell_type": "code",
   "execution_count": null,
   "id": "e68a76c9",
   "metadata": {},
   "outputs": [],
   "source": [
    "#| export\n",
    "def date(s:str):\n",
    "    \"Convert `s` to a datetime\"\n",
    "    return dtparse.parse(s)"
   ]
  },
  {
   "cell_type": "code",
   "execution_count": null,
   "id": "5331a3e7",
   "metadata": {},
   "outputs": [
    {
     "data": {
      "text/plain": [
       "datetime.datetime(2024, 8, 22, 14, 0)"
      ]
     },
     "execution_count": null,
     "metadata": {},
     "output_type": "execute_result"
    }
   ],
   "source": [
    "date('2pm')"
   ]
  },
  {
   "cell_type": "code",
   "execution_count": null,
   "id": "7c820373",
   "metadata": {},
   "outputs": [],
   "source": [
    "#| export\n",
    "def snake2hyphens(s:str):\n",
    "    \"Convert `s` from snake case to hyphenated and capitalised\"\n",
    "    s = snake2camel(s)\n",
    "    return camel2words(s, '-')"
   ]
  },
  {
   "cell_type": "code",
   "execution_count": null,
   "id": "442a5aac",
   "metadata": {},
   "outputs": [
    {
     "data": {
      "text/plain": [
       "'Snake-Case'"
      ]
     },
     "execution_count": null,
     "metadata": {},
     "output_type": "execute_result"
    }
   ],
   "source": [
    "snake2hyphens(\"snake_case\")"
   ]
  },
  {
   "cell_type": "code",
   "execution_count": null,
   "id": "25f3b8f8",
   "metadata": {},
   "outputs": [],
   "source": [
    "#| export\n",
    "htmx_hdrs = dict(\n",
    "    boosted=\"HX-Boosted\",\n",
    "    current_url=\"HX-Current-URL\",\n",
    "    history_restore_request=\"HX-History-Restore-Request\",\n",
    "    prompt=\"HX-Prompt\",\n",
    "    request=\"HX-Request\",\n",
    "    target=\"HX-Target\",\n",
    "    trigger_name=\"HX-Trigger-Name\",\n",
    "    trigger=\"HX-Trigger\")\n",
    "\n",
    "@dataclass\n",
    "class HtmxHeaders:\n",
    "    boosted:str|None=None; current_url:str|None=None; history_restore_request:str|None=None; prompt:str|None=None\n",
    "    request:str|None=None; target:str|None=None; trigger_name:str|None=None; trigger:str|None=None\n",
    "    def __bool__(self): return any(hasattr(self,o) for o in htmx_hdrs)\n",
    "\n",
    "def _get_htmx(h):\n",
    "    res = {k:h.get(v.lower(), None) for k,v in htmx_hdrs.items()}\n",
    "    return HtmxHeaders(**res)"
   ]
  },
  {
   "cell_type": "code",
   "execution_count": null,
   "id": "5b4b5d95",
   "metadata": {},
   "outputs": [],
   "source": [
    "def test_request(url: str='/', headers: dict={}, method: str='get') -> Request:\n",
    "    scope = {\n",
    "        'type': 'http',\n",
    "        'method': method,\n",
    "        'path': url,\n",
    "        'headers': Headers(headers).raw,\n",
    "        'query_string': b'',\n",
    "        'scheme': 'http',\n",
    "        'client': ('127.0.0.1', 8000),\n",
    "        'server': ('127.0.0.1', 8000),\n",
    "    }\n",
    "    receive = lambda: {\"body\": b\"\", \"more_body\": False}\n",
    "    return Request(scope, receive)"
   ]
  },
  {
   "cell_type": "code",
   "execution_count": null,
   "id": "36e2cac0",
   "metadata": {},
   "outputs": [
    {
     "data": {
      "text/plain": [
       "HtmxHeaders(boosted=None, current_url=None, history_restore_request=None, prompt=None, request='1', target=None, trigger_name=None, trigger=None)"
      ]
     },
     "execution_count": null,
     "metadata": {},
     "output_type": "execute_result"
    }
   ],
   "source": [
    "h = test_request(headers=Headers({'HX-Request':'1'}))\n",
    "_get_htmx(h.headers)"
   ]
  },
  {
   "cell_type": "code",
   "execution_count": null,
   "id": "edbc8d46",
   "metadata": {},
   "outputs": [],
   "source": [
    "#| export\n",
    "def str2int(s)->int:\n",
    "    \"Convert `s` to an `int`\"\n",
    "    s = s.lower()\n",
    "    if s=='on': return 1\n",
    "    if s=='none': return 0\n",
    "    return 0 if not s else int(s)"
   ]
  },
  {
   "cell_type": "code",
   "execution_count": null,
   "id": "e68fead1",
   "metadata": {},
   "outputs": [
    {
     "data": {
      "text/plain": [
       "(1, 0)"
      ]
     },
     "execution_count": null,
     "metadata": {},
     "output_type": "execute_result"
    }
   ],
   "source": [
    "str2int('1'),str2int('none')"
   ]
  },
  {
   "cell_type": "code",
   "execution_count": null,
   "id": "1d53e8e7",
   "metadata": {},
   "outputs": [],
   "source": [
    "#| export\n",
    "def _mk_list(t, v): return [t(o) for o in v]"
   ]
  },
  {
   "cell_type": "markdown",
   "id": "ef18f76b",
   "metadata": {},
   "source": [
    "## Request and response"
   ]
  },
  {
   "cell_type": "code",
   "execution_count": null,
   "id": "5ab74473",
   "metadata": {},
   "outputs": [],
   "source": [
    "#| export\n",
    "fh_cfg = AttrDict(indent=True)"
   ]
  },
  {
   "cell_type": "code",
   "execution_count": null,
   "id": "0afb520c",
   "metadata": {},
   "outputs": [],
   "source": [
    "#| export\n",
    "def _fix_anno(t):\n",
    "    \"Create appropriate callable type for casting a `str` to type `t` (or first type in `t` if union)\"\n",
    "    origin = get_origin(t)\n",
    "    if origin is Union or origin is UnionType or origin in (list,List):\n",
    "        t = first(o for o in get_args(t) if o!=type(None))\n",
    "    d = {bool: str2bool, int: str2int}\n",
    "    res = d.get(t, t)\n",
    "    if origin in (list,List): return partial(_mk_list, res)\n",
    "    return lambda o: res(o[-1]) if isinstance(o,(list,tuple)) else res(o)"
   ]
  },
  {
   "cell_type": "code",
   "execution_count": null,
   "id": "95b1f5c9",
   "metadata": {},
   "outputs": [],
   "source": [
    "test_eq(_fix_anno(Union[str,None])('a'), 'a')\n",
    "test_eq(_fix_anno(float)(0.9), 0.9)\n",
    "test_eq(_fix_anno(int)('1'), 1)\n",
    "test_eq(_fix_anno(int)(['1','2']), 2)\n",
    "test_eq(_fix_anno(list[int])(['1','2']), [1,2])\n",
    "test_eq(_fix_anno(list[int])('1'), [1])"
   ]
  },
  {
   "cell_type": "code",
   "execution_count": null,
   "id": "c58ccadb",
   "metadata": {},
   "outputs": [],
   "source": [
    "#| export\n",
    "def _form_arg(k, v, d):\n",
    "    \"Get type by accessing key `k` from `d`, and use to cast `v`\"\n",
    "    if v is None: return\n",
    "    if not isinstance(v, (str,list,tuple)): return v\n",
    "    # This is the type we want to cast `v` to\n",
    "    anno = d.get(k, None)\n",
    "    if not anno: return v\n",
    "    return _fix_anno(anno)(v)"
   ]
  },
  {
   "cell_type": "code",
   "execution_count": null,
   "id": "59757d76",
   "metadata": {},
   "outputs": [],
   "source": [
    "d = dict(k=int, l=List[int])\n",
    "test_eq(_form_arg('k', \"1\", d), 1)\n",
    "test_eq(_form_arg('l', \"1\", d), [1])\n",
    "test_eq(_form_arg('l', [\"1\",\"2\"], d), [1,2])"
   ]
  },
  {
   "cell_type": "code",
   "execution_count": null,
   "id": "5fc04751",
   "metadata": {},
   "outputs": [],
   "source": [
    "#| export\n",
    "@dataclass\n",
    "class HttpHeader: k:str;v:str"
   ]
  },
  {
   "cell_type": "code",
   "execution_count": null,
   "id": "56cc589f",
   "metadata": {},
   "outputs": [],
   "source": [
    "#| export\n",
    "def _annotations(anno):\n",
    "    \"Same as `get_annotations`, but also works on namedtuples\"\n",
    "    if is_namedtuple(anno): return {o:str for o in anno._fields}\n",
    "    return get_annotations(anno)"
   ]
  },
  {
   "cell_type": "code",
   "execution_count": null,
   "id": "cb4ed4aa",
   "metadata": {},
   "outputs": [],
   "source": [
    "#| export\n",
    "def _is_body(anno): return issubclass(anno, (dict,ns)) or _annotations(anno)"
   ]
  },
  {
   "cell_type": "code",
   "execution_count": null,
   "id": "ffdde66f",
   "metadata": {},
   "outputs": [],
   "source": [
    "#| export\n",
    "def _formitem(form, k):\n",
    "    \"Return single item `k` from `form` if len 1, otherwise return list\"\n",
    "    o = form.getlist(k)\n",
    "    return o[0] if len(o) == 1 else o if o else None"
   ]
  },
  {
   "cell_type": "code",
   "execution_count": null,
   "id": "5fe74444",
   "metadata": {},
   "outputs": [],
   "source": [
    "#| export\n",
    "def form2dict(form: FormData) -> dict:\n",
    "    \"Convert starlette form data to a dict\"\n",
    "    return {k: _formitem(form, k) for k in form}"
   ]
  },
  {
   "cell_type": "code",
   "execution_count": null,
   "id": "cf80ea34",
   "metadata": {},
   "outputs": [],
   "source": [
    "d = [('a',1),('a',2),('b',0)]\n",
    "fd = FormData(d)\n",
    "res = form2dict(fd)\n",
    "test_eq(res['a'], [1,2])\n",
    "test_eq(res['b'], 0)"
   ]
  },
  {
   "cell_type": "code",
   "execution_count": null,
   "id": "0b6ac588",
   "metadata": {},
   "outputs": [],
   "source": [
    "#| export\n",
    "async def _from_body(req, p):\n",
    "    anno = p.annotation\n",
    "    # Get the fields and types of type `anno`, if available\n",
    "    d = _annotations(anno)\n",
    "    if req.headers.get('content-type', None)=='application/json': data = await req.json()\n",
    "    else: data = form2dict(await req.form())\n",
    "    cargs = {k: _form_arg(k, v, d) for k, v in data.items() if not d or k in d}\n",
    "    return anno(**cargs)"
   ]
  },
  {
   "cell_type": "code",
   "execution_count": null,
   "id": "2a8b10f4",
   "metadata": {},
   "outputs": [
    {
     "name": "stdout",
     "output_type": "stream",
     "text": [
      "{'k': 'value1', 'v': 'value3'}\n"
     ]
    }
   ],
   "source": [
    "async def f(req):\n",
    "    def _f(p:HttpHeader): ...\n",
    "    p = first(_sig(_f).parameters.values())\n",
    "    result = await _from_body(req, p)\n",
    "    return JSONResponse(result.__dict__)\n",
    "\n",
    "app = Starlette(routes=[Route('/', f, methods=['POST'])])\n",
    "client = TestClient(app)\n",
    "\n",
    "d = dict(k='value1',v=['value2','value3'])\n",
    "response = client.post('/', data=d)\n",
    "print(response.json())"
   ]
  },
  {
   "cell_type": "code",
   "execution_count": null,
   "id": "6775cbf8",
   "metadata": {},
   "outputs": [],
   "source": [
    "#| export\n",
    "async def _find_p(req, arg:str, p:Parameter):\n",
    "    \"In `req` find param named `arg` of type in `p` (`arg` is ignored for body types)\"\n",
    "    anno = p.annotation\n",
    "    # If there's an annotation of special types, return object of that type\n",
    "    # GenericAlias is a type of typing for iterators like list[int] that is not a class\n",
    "    if isinstance(anno, type) and not isinstance(anno, GenericAlias):\n",
    "        if issubclass(anno, Request): return req\n",
    "        if issubclass(anno, HtmxHeaders): return _get_htmx(req.headers)\n",
    "        if issubclass(anno, Starlette): return req.scope['app']\n",
    "        if _is_body(anno): return await _from_body(req, p)\n",
    "    # If there's no annotation, check for special names\n",
    "    if anno is empty:\n",
    "        if 'request'.startswith(arg.lower()): return req\n",
    "        if 'session'.startswith(arg.lower()): return req.scope.get('session', {})\n",
    "        if arg.lower()=='auth': return req.scope.get('auth', None)\n",
    "        if arg.lower()=='htmx': return _get_htmx(req.headers)\n",
    "        if arg.lower()=='app': return req.scope['app']\n",
    "        if arg.lower()=='body': return (await req.body()).decode()\n",
    "        if arg.lower() in ('hdrs','ftrs','bodykw','htmlkw'): return getattr(req, arg.lower())\n",
    "        warn(f\"`{arg} has no type annotation and is not a recognised special name, so is ignored.\")\n",
    "        return None\n",
    "    # Look through path, cookies, headers, query, and body in that order\n",
    "    res = req.path_params.get(arg, None)\n",
    "    if res in (empty,None): res = req.cookies.get(arg, None)\n",
    "    if res in (empty,None): res = req.headers.get(snake2hyphens(arg), None)\n",
    "    if res in (empty,None): res = req.query_params.get(arg, None)\n",
    "    if res in (empty,None):\n",
    "        frm = await req.form()\n",
    "        res = _formitem(frm, arg)\n",
    "    # Raise 400 error if the param does not include a default\n",
    "    if (res in (empty,None)) and p.default is empty: raise HTTPException(400, f\"Missing required field: {arg}\")\n",
    "    # If we have a default, return that if we have no value\n",
    "    if res in (empty,None): res = p.default\n",
    "    # We can cast str and list[str] to types; otherwise just return what we have\n",
    "    if not isinstance(res, (list,str)) or anno is empty: return res\n",
    "    anno = _fix_anno(anno)\n",
    "    try: return anno(res)\n",
    "    except ValueError: raise HTTPException(404, req.url.path) from None\n",
    "\n",
    "async def _wrap_req(req, params):\n",
    "    return [await _find_p(req, arg, p) for arg,p in params.items()]"
   ]
  },
  {
   "cell_type": "code",
   "execution_count": null,
   "id": "bf945ee8",
   "metadata": {},
   "outputs": [
    {
     "name": "stdout",
     "output_type": "stream",
     "text": [
      "[<starlette.requests.Request object>, <starlette.applications.Starlette object>, '1', HttpHeader(k='value1', v='value3')]\n"
     ]
    }
   ],
   "source": [
    "def g(req, this:Starlette, a:str, b:HttpHeader): ...\n",
    "\n",
    "async def f(req):\n",
    "    a = await _wrap_req(req, _sig(g).parameters)\n",
    "    return Response(str(a))\n",
    "\n",
    "app = Starlette(routes=[Route('/', f, methods=['POST'])])\n",
    "client = TestClient(app)\n",
    "\n",
    "response = client.post('/?a=1', data=d)\n",
    "print(response.text)"
   ]
  },
  {
   "cell_type": "code",
   "execution_count": null,
   "id": "7a661bfa",
   "metadata": {},
   "outputs": [],
   "source": [
    "#| export\n",
    "def flat_xt(lst):\n",
    "    \"Flatten lists\"\n",
    "    result = []\n",
    "    if isinstance(lst,(FT,str)): lst=[lst]\n",
    "    for item in lst:\n",
    "        if isinstance(item, (list,tuple)): result.extend(item)\n",
    "        else: result.append(item)\n",
    "    return result"
   ]
  },
  {
   "cell_type": "code",
   "execution_count": null,
   "id": "2ee5adf1",
   "metadata": {},
   "outputs": [],
   "source": [
    "x = ft('a',1)\n",
    "test_eq(flat_xt([x, x, [x,x]]), [x]*4)\n",
    "test_eq(flat_xt(x), [x])"
   ]
  },
  {
   "cell_type": "code",
   "execution_count": null,
   "id": "aacff5ac",
   "metadata": {},
   "outputs": [],
   "source": [
    "#| export\n",
    "class Beforeware:\n",
    "    def __init__(self, f, skip=None): self.f,self.skip = f,skip or []"
   ]
  },
  {
   "cell_type": "code",
   "execution_count": null,
   "id": "78c3c357",
   "metadata": {},
   "outputs": [],
   "source": [
    "#| export\n",
    "async def _handle(f, args, **kwargs):\n",
    "    return (await f(*args, **kwargs)) if is_async_callable(f) else await run_in_threadpool(f, *args, **kwargs)"
   ]
  },
  {
   "cell_type": "markdown",
   "id": "079a3215",
   "metadata": {},
   "source": [
    "## Websockets"
   ]
  },
  {
   "cell_type": "code",
   "execution_count": null,
   "id": "f2277c02",
   "metadata": {},
   "outputs": [],
   "source": [
    "#| export\n",
    "def _find_wsp(ws, data, hdrs, arg:str, p:Parameter):\n",
    "    \"In `data` find param named `arg` of type in `p` (`arg` is ignored for body types)\"\n",
    "    anno = p.annotation\n",
    "    if isinstance(anno, type):\n",
    "        if issubclass(anno, HtmxHeaders): return _get_htmx(hdrs)\n",
    "        if issubclass(anno, Starlette): return ws.scope['app']\n",
    "    if anno is empty:\n",
    "        if arg.lower()=='ws': return ws\n",
    "        if arg.lower()=='data': return data\n",
    "        if arg.lower()=='htmx': return _get_htmx(hdrs)\n",
    "        if arg.lower()=='app': return ws.scope['app']\n",
    "        if arg.lower()=='send': return partial(_send_ws, ws)\n",
    "        return None\n",
    "    res = data.get(arg, None)\n",
    "    if res is empty or res is None: res = hdrs.get(snake2hyphens(arg), None)\n",
    "    if res is empty or res is None: res = p.default\n",
    "    # We can cast str and list[str] to types; otherwise just return what we have\n",
    "    if not isinstance(res, (list,str)) or anno is empty: return res\n",
    "    anno = _fix_anno(anno)\n",
    "    return [anno(o) for o in res] if isinstance(res,list) else anno(res)\n",
    "\n",
    "def _wrap_ws(ws, data, params):\n",
    "    hdrs = data.pop('HEADERS', {})\n",
    "    return [_find_wsp(ws, data, hdrs, arg, p) for arg,p in params.items()]"
   ]
  },
  {
   "cell_type": "code",
   "execution_count": null,
   "id": "dcc15129",
   "metadata": {},
   "outputs": [],
   "source": [
    "#| export\n",
    "async def _send_ws(ws, resp):\n",
    "    if not resp: return\n",
    "    res = to_xml(resp, indent=fh_cfg.indent) if isinstance(resp, (list,tuple,FT)) or hasattr(resp, '__ft__') else resp\n",
    "    await ws.send_text(res)\n",
    "\n",
    "def _ws_endp(recv, conn=None, disconn=None, hdrs=None, before=None):\n",
    "    cls = type('WS_Endp', (WebSocketEndpoint,), {\"encoding\":\"text\"})\n",
    "    \n",
    "    async def _generic_handler(handler, ws, data=None):\n",
    "        wd = _wrap_ws(ws, loads(data) if data else {}, _sig(handler).parameters)\n",
    "        resp = await _handle(handler, wd)\n",
    "        if resp: await _send_ws(ws, resp)\n",
    "\n",
    "    async def _connect(self, ws):\n",
    "        await ws.accept()\n",
    "        await _generic_handler(conn, ws)\n",
    "\n",
    "    async def _disconnect(self, ws, close_code): await _generic_handler(disconn, ws)\n",
    "    async def _recv(self, ws, data): await _generic_handler(recv, ws, data)\n",
    "\n",
    "    if    conn: cls.on_connect    = _connect\n",
    "    if disconn: cls.on_disconnect = _disconnect\n",
    "    cls.on_receive = _recv\n",
    "    return cls"
   ]
  },
  {
   "cell_type": "code",
   "execution_count": null,
   "id": "983bcfe2",
   "metadata": {},
   "outputs": [],
   "source": [
    "def on_receive(self, msg:str): return f\"Message text was: {msg}\"\n",
    "c = _ws_endp(on_receive)\n",
    "app = Starlette(routes=[WebSocketRoute('/', _ws_endp(on_receive))])\n",
    "\n",
    "cli = TestClient(app)\n",
    "with cli.websocket_connect('/') as ws:\n",
    "    ws.send_text('{\"msg\":\"Hi!\"}')\n",
    "    data = ws.receive_text()\n",
    "    assert data == 'Message text was: Hi!'"
   ]
  },
  {
   "cell_type": "markdown",
   "id": "496cd78f",
   "metadata": {},
   "source": [
    "## Routing and application"
   ]
  },
  {
   "cell_type": "code",
   "execution_count": null,
   "id": "b89130cd",
   "metadata": {},
   "outputs": [],
   "source": [
    "#| export\n",
    "class WS_RouteX(WebSocketRoute):\n",
    "    def __init__(self, path:str, recv, conn:callable=None, disconn:callable=None, *,\n",
    "                 name=None, middleware=None, hdrs=None, before=None):\n",
    "        super().__init__(path, _ws_endp(recv, conn, disconn, hdrs, before), name=name, middleware=middleware)"
   ]
  },
  {
   "cell_type": "code",
   "execution_count": null,
   "id": "03f4c639",
   "metadata": {},
   "outputs": [],
   "source": [
    "#| export\n",
    "def uri(_arg, **kwargs):\n",
    "    return f\"{quote(_arg)}/{urlencode(kwargs, doseq=True)}\""
   ]
  },
  {
   "cell_type": "code",
   "execution_count": null,
   "id": "bdb2ac14",
   "metadata": {},
   "outputs": [],
   "source": [
    "#| export\n",
    "def decode_uri(s): \n",
    "    arg,_,kw = s.partition('/')\n",
    "    return unquote(arg), {k:v[0] for k,v in parse_qs(kw).items()}"
   ]
  },
  {
   "cell_type": "code",
   "execution_count": null,
   "id": "b80ce139",
   "metadata": {},
   "outputs": [],
   "source": [
    "#| export\n",
    "from starlette.convertors import StringConvertor"
   ]
  },
  {
   "cell_type": "code",
   "execution_count": null,
   "id": "a27adc1e",
   "metadata": {},
   "outputs": [],
   "source": [
    "#| export\n",
    "StringConvertor.regex = \"[^/]*\"  # `+` replaced with `*`\n",
    "\n",
    "@patch\n",
    "def to_string(self:StringConvertor, value: str) -> str:\n",
    "    value = str(value)\n",
    "    assert \"/\" not in value, \"May not contain path separators\"\n",
    "    # assert value, \"Must not be empty\"  # line removed due to errors\n",
    "    return value"
   ]
  },
  {
   "cell_type": "code",
   "execution_count": null,
   "id": "46614165",
   "metadata": {},
   "outputs": [],
   "source": [
    "#| export\n",
    "@patch\n",
    "def url_path_for(self:HTTPConnection, name: str, **path_params):\n",
    "    router: Router = self.scope[\"router\"]\n",
    "    return router.url_path_for(name, **path_params)"
   ]
  },
  {
   "cell_type": "code",
   "execution_count": null,
   "id": "c1707d59",
   "metadata": {},
   "outputs": [],
   "source": [
    "#| export\n",
    "_verbs = dict(get='hx-get', post='hx-post', put='hx-post', delete='hx-delete', patch='hx-patch', link='href')\n",
    "\n",
    "def _url_for(req, t):\n",
    "    if callable(t): t = t.__routename__\n",
    "    kw = {}\n",
    "    if t.find('/')>-1 and (t.find('?')<0 or t.find('/')<t.find('?')): t,kw = decode_uri(t)\n",
    "    t,m,q = t.partition('?')    \n",
    "    return f\"{req.url_path_for(t, **kw)}{m}{q}\"\n",
    "\n",
    "def _find_targets(req, resp):\n",
    "    if isinstance(resp, tuple):\n",
    "        for o in resp: _find_targets(req, o)\n",
    "    if isinstance(resp, FT):\n",
    "        for o in resp.children: _find_targets(req, o)\n",
    "        for k,v in _verbs.items():\n",
    "            t = resp.attrs.pop(k, None)\n",
    "            if t: resp.attrs[v] = _url_for(req, t)\n",
    "\n",
    "def _apply_ft(o):\n",
    "    if isinstance(o, tuple): o = tuple(_apply_ft(c) for c in o)\n",
    "    if hasattr(o, '__ft__'): o = o.__ft__()\n",
    "    if isinstance(o, FT): o.children = [_apply_ft(c) for c in o.children]\n",
    "    return o\n",
    "\n",
    "def _to_xml(req, resp, indent):\n",
    "    resp = _apply_ft(resp)\n",
    "    _find_targets(req, resp)\n",
    "    return to_xml(resp, indent)"
   ]
  },
  {
   "cell_type": "code",
   "execution_count": null,
   "id": "a407dc0e",
   "metadata": {},
   "outputs": [],
   "source": [
    "#| export\n",
    "def flat_tuple(o):\n",
    "    \"Flatten lists\"\n",
    "    result = []\n",
    "    if not isinstance(o,(tuple,list)): o=[o]\n",
    "    o = list(o)\n",
    "    for item in o:\n",
    "        if isinstance(item, (list,tuple)): result.extend(item)\n",
    "        else: result.append(item)\n",
    "    return tuple(result)"
   ]
  },
  {
   "cell_type": "code",
   "execution_count": null,
   "id": "4095049d",
   "metadata": {},
   "outputs": [],
   "source": [
    "#| export\n",
    "def _xt_resp(req, resp):\n",
    "    resp = flat_tuple(resp)\n",
    "    resp = resp + tuple(getattr(req, 'injects', ()))\n",
    "    http_hdrs,resp = partition(resp, risinstance(HttpHeader))\n",
    "    http_hdrs = {o.k:str(o.v) for o in http_hdrs}\n",
    "    hdr_tags = 'title','meta','link','style','base'\n",
    "    titles,bdy = partition(resp, lambda o: getattr(o, 'tag', '') in hdr_tags)\n",
    "    if resp and 'hx-request' not in req.headers and not any(getattr(o, 'tag', '')=='html' for o in resp):\n",
    "        if not titles: titles = [Title('FastHTML page')]\n",
    "        resp = Html(Head(*titles, *flat_xt(req.hdrs)), Body(bdy, *flat_xt(req.ftrs), **req.bodykw), **req.htmlkw)\n",
    "    return HTMLResponse(_to_xml(req, resp, indent=fh_cfg.indent), headers=http_hdrs)"
   ]
  },
  {
   "cell_type": "code",
   "execution_count": null,
   "id": "968d9245",
   "metadata": {},
   "outputs": [],
   "source": [
    "#| export\n",
    "def _resp(req, resp, cls=empty):\n",
    "    if not resp: resp=()\n",
    "    if cls in (Any,FT): cls=empty\n",
    "    if isinstance(resp, FileResponse) and not os.path.exists(resp.path): raise HTTPException(404, resp.path)\n",
    "    if isinstance(resp, Response): return resp\n",
    "    if cls is not empty: return cls(resp)\n",
    "    if isinstance(resp, (list,tuple,HttpHeader,FT)) or hasattr(resp, '__ft__'): return _xt_resp(req, resp)\n",
    "    if isinstance(resp, str): cls = HTMLResponse\n",
    "    elif isinstance(resp, Mapping): cls = JSONResponse\n",
    "    else:\n",
    "        resp = str(resp)\n",
    "        cls = HTMLResponse\n",
    "    return cls(resp)"
   ]
  },
  {
   "cell_type": "code",
   "execution_count": null,
   "id": "1ba52822",
   "metadata": {},
   "outputs": [],
   "source": [
    "#| export\n",
    "async def _wrap_call(f, req, params):\n",
    "    wreq = await _wrap_req(req, params)\n",
    "    return await _handle(f, wreq)"
   ]
  },
  {
   "cell_type": "code",
   "execution_count": null,
   "id": "541cfa0a",
   "metadata": {},
   "outputs": [],
   "source": [
    "#| export\n",
    "class RouteX(Route):\n",
    "    def __init__(self, path:str, endpoint, *, methods=None, name=None, include_in_schema=True, middleware=None,\n",
    "                hdrs=None, ftrs=None, before=None, after=None, htmlkw=None, **bodykw):\n",
    "        self.sig = _sig(endpoint)\n",
    "        self.f,self.hdrs,self.ftrs,self.before,self.after,self.htmlkw,self.bodykw = endpoint,hdrs,ftrs,before,after,htmlkw,bodykw\n",
    "        super().__init__(path, self._endp, methods=methods, name=name, include_in_schema=include_in_schema, middleware=middleware)\n",
    "\n",
    "    async def _endp(self, req):\n",
    "        resp = None\n",
    "        req.injects = []\n",
    "        req.hdrs,req.ftrs,req.htmlkw,req.bodykw = map(deepcopy, (self.hdrs,self.ftrs,self.htmlkw,self.bodykw))\n",
    "        req.hdrs,req.ftrs = list(req.hdrs),list(req.ftrs)\n",
    "        for b in self.before:\n",
    "            if not resp:\n",
    "                if isinstance(b, Beforeware): bf,skip = b.f,b.skip\n",
    "                else: bf,skip = b,[]\n",
    "                if not any(re.fullmatch(r, req.url.path) for r in skip):\n",
    "                    resp = await _wrap_call(bf, req, _sig(bf).parameters)\n",
    "        if not resp: resp = await _wrap_call(self.f, req, self.sig.parameters)\n",
    "        for a in self.after:\n",
    "            _,*wreq = await _wrap_req(req, _sig(a).parameters)\n",
    "            nr = a(resp, *wreq)\n",
    "            if nr: resp = nr\n",
    "        return _resp(req, resp, self.sig.return_annotation)"
   ]
  },
  {
   "cell_type": "code",
   "execution_count": null,
   "id": "e83fc876",
   "metadata": {},
   "outputs": [],
   "source": [
    "#| export\n",
    "class RouterX(Router):\n",
    "    def __init__(self, routes=None, redirect_slashes=True, default=None, on_startup=None, on_shutdown=None,\n",
    "                 lifespan=None, *, middleware=None, hdrs=None, ftrs=None, before=None, after=None, htmlkw=None, **bodykw):\n",
    "        super().__init__(routes, redirect_slashes, default, on_startup, on_shutdown,\n",
    "                 lifespan=lifespan, middleware=middleware)\n",
    "        self.hdrs,self.ftrs,self.bodykw,self.htmlkw,self.before,self.after = hdrs,ftrs,bodykw,htmlkw or {},before,after\n",
    "\n",
    "    def add_route( self, path: str, endpoint: callable, methods=None, name=None, include_in_schema=True):\n",
    "        route = RouteX(path, endpoint=endpoint, methods=methods, name=name, include_in_schema=include_in_schema,\n",
    "                       hdrs=self.hdrs, ftrs=self.ftrs, before=self.before, after=self.after, htmlkw=self.htmlkw, **self.bodykw)\n",
    "        self.routes.append(route)\n",
    "\n",
    "    def add_ws( self, path: str, recv: callable, conn:callable=None, disconn:callable=None, name=None):\n",
    "        route = WS_RouteX(path, recv=recv, conn=conn, disconn=disconn, name=name, hdrs=self.hdrs, before=self.before)\n",
    "        self.routes.append(route)"
   ]
  },
  {
   "cell_type": "code",
   "execution_count": null,
   "id": "fb97d46b",
   "metadata": {},
   "outputs": [],
   "source": [
    "#| export\n",
    "htmxscr   = Script(src=\"https://unpkg.com/htmx.org@next/dist/htmx.min.js\")\n",
    "htmxwsscr = Script(src=\"https://unpkg.com/htmx-ext-ws/ws.js\")\n",
    "fhjsscr   = Script(src=\"https://cdn.jsdelivr.net/gh/answerdotai/fasthtml-js@main/fasthtml.js\")\n",
    "surrsrc   = Script(src=\"https://cdn.jsdelivr.net/gh/answerdotai/surreal@main/surreal.js\")\n",
    "scopesrc  = Script(src=\"https://cdn.jsdelivr.net/gh/gnat/css-scope-inline@main/script.js\")\n",
    "viewport  = Meta(name=\"viewport\", content=\"width=device-width, initial-scale=1, viewport-fit=cover\")\n",
    "charset   = Meta(charset=\"utf-8\")"
   ]
  },
  {
   "cell_type": "code",
   "execution_count": null,
   "id": "8bd78eeb",
   "metadata": {},
   "outputs": [],
   "source": [
    "#| export\n",
    "def get_key(key=None, fname='.sesskey'):\n",
    "    if key: return key\n",
    "    fname = Path(fname)\n",
    "    if fname.exists(): return fname.read_text()\n",
    "    key = str(uuid.uuid4())\n",
    "    fname.write_text(key)\n",
    "    return key"
   ]
  },
  {
   "cell_type": "code",
   "execution_count": null,
   "id": "4771838e",
   "metadata": {},
   "outputs": [
    {
     "data": {
      "text/plain": [
       "'480ec94e-c759-4105-afd8-3a64af020118'"
      ]
     },
     "execution_count": null,
     "metadata": {},
     "output_type": "execute_result"
    }
   ],
   "source": [
    "get_key()"
   ]
  },
  {
   "cell_type": "code",
   "execution_count": null,
   "id": "042666e2",
   "metadata": {},
   "outputs": [],
   "source": [
    "#| export\n",
    "def _list(o): return [] if not o else list(o) if isinstance(o, (tuple,list)) else [o]"
   ]
  },
  {
   "cell_type": "code",
   "execution_count": null,
   "id": "d276fc71",
   "metadata": {},
   "outputs": [],
   "source": [
    "#| export\n",
    "def _wrap_ex(f, hdrs, ftrs, htmlkw, bodykw):\n",
    "    async def _f(req, exc):\n",
    "        req.hdrs,req.ftrs,req.htmlkw,req.bodykw = map(deepcopy, (hdrs, ftrs, htmlkw, bodykw))\n",
    "        res = await _handle(f, (req, exc))\n",
    "        return _resp(req, res)\n",
    "    return _f"
   ]
  },
  {
   "cell_type": "code",
   "execution_count": null,
   "id": "00a0896c",
   "metadata": {},
   "outputs": [],
   "source": [
    "#| export\n",
    "def _mk_locfunc(f,p):\n",
    "    class _lf:\n",
    "        def __init__(self): update_wrapper(self, f)\n",
    "        def __call__(self, *args, **kw): return f(*args, **kw)\n",
    "        def rt(self, **kw): return p + (f'?{urlencode(kw)}' if kw else '')\n",
    "        def __str__(self): return p\n",
    "    return _lf()"
   ]
  },
  {
   "cell_type": "code",
   "execution_count": null,
   "id": "d254febe",
   "metadata": {},
   "outputs": [],
   "source": [
    "#| export\n",
    "class FastHTML(Starlette):\n",
    "    def __init__(self, debug=False, routes=None, middleware=None, exception_handlers=None,\n",
    "                 on_startup=None, on_shutdown=None, lifespan=None, hdrs=None, ftrs=None,\n",
    "                 before=None, after=None, ws_hdr=False,\n",
    "                 surreal=True, htmx=True, default_hdrs=True, sess_cls=SessionMiddleware,\n",
    "                 secret_key=None, session_cookie='session_', max_age=365*24*3600, sess_path='/',\n",
    "                 same_site='lax', sess_https_only=False, sess_domain=None, key_fname='.sesskey',\n",
    "                 htmlkw=None, **bodykw):\n",
    "        middleware,before,after = map(_list, (middleware,before,after))\n",
    "        secret_key = get_key(secret_key, key_fname)\n",
    "        if sess_cls:\n",
    "            sess = Middleware(sess_cls, secret_key=secret_key,session_cookie=session_cookie,\n",
    "                              max_age=max_age, path=sess_path, same_site=same_site,\n",
    "                              https_only=sess_https_only, domain=sess_domain)\n",
    "            middleware.append(sess)\n",
    "        hdrs,ftrs = listify(hdrs),listify(ftrs)\n",
    "        htmlkw = htmlkw or {}\n",
    "        if default_hdrs:\n",
    "            if surreal: hdrs = [surrsrc,scopesrc] + hdrs\n",
    "            if ws_hdr: hdrs = [htmxwsscr] + hdrs\n",
    "            if htmx: hdrs = [htmxscr,fhjsscr] + hdrs\n",
    "            hdrs = [charset, viewport] + hdrs\n",
    "        exception_handlers = ifnone(exception_handlers, {})\n",
    "        if 404 not in exception_handlers: \n",
    "            def _not_found(req, exc): return  Response('404 Not Found', status_code=404)  \n",
    "            exception_handlers[404] = _not_found\n",
    "        excs = {k:_wrap_ex(v, hdrs, ftrs, htmlkw, bodykw) for k,v in exception_handlers.items()}\n",
    "        super().__init__(debug, routes, middleware, excs, on_startup, on_shutdown, lifespan=lifespan)\n",
    "        self.router = RouterX(routes, on_startup=on_startup, on_shutdown=on_shutdown, lifespan=lifespan,\n",
    "                              hdrs=hdrs, ftrs=ftrs, before=before, after=after, htmlkw=htmlkw, **bodykw)\n",
    "\n",
    "    def ws(self, path:str, conn=None, disconn=None, name=None):\n",
    "        \"Add a websocket route at `path`\"\n",
    "        def f(func):\n",
    "            self.router.add_ws(path, func, conn=conn, disconn=disconn, name=name)\n",
    "            return func\n",
    "        return f"
   ]
  },
  {
   "cell_type": "code",
   "execution_count": null,
   "id": "72760b09",
   "metadata": {},
   "outputs": [],
   "source": [
    "#| export\n",
    "all_meths = 'get post put delete patch head trace options'.split()\n",
    "\n",
    "@patch\n",
    "def route(self:FastHTML, path:str=None, methods=None, name=None, include_in_schema=True):\n",
    "    \"Add a route at `path`\"\n",
    "    pathstr = None if callable(path) else path\n",
    "    def f(func):\n",
    "        n,fn,p = name,func.__name__,pathstr\n",
    "        assert path or (fn not in all_meths), \"Must provide a path when using http verb-based function name\"\n",
    "        if methods: m = [methods] if isinstance(methods,str) else methods\n",
    "        else: m = [fn] if fn in all_meths else ['get','post']\n",
    "        if not n: n = fn\n",
    "        if not p: p = '/'+('' if fn=='index' else fn)\n",
    "        self.router.add_route(p, func, methods=m, name=n, include_in_schema=include_in_schema)\n",
    "        lf = _mk_locfunc(func, p)\n",
    "        lf.__routename__ = n\n",
    "        return lf\n",
    "    return f(path) if callable(path) else f"
   ]
  },
  {
   "cell_type": "code",
   "execution_count": null,
   "id": "3127c92e",
   "metadata": {},
   "outputs": [],
   "source": [
    "#| export\n",
    "for o in all_meths: setattr(FastHTML, o, partialmethod(FastHTML.route, methods=o))"
   ]
  },
  {
   "cell_type": "code",
   "execution_count": null,
   "id": "3a348474",
   "metadata": {},
   "outputs": [],
   "source": [
    "#| export\n",
    "def serve(\n",
    "        appname=None, # Name of the module\n",
    "        app='app', # App instance to be served\n",
    "        host='0.0.0.0', # If host is 0.0.0.0 will convert to localhost\n",
    "        port=None, # If port is None it will default to 5001 or the PORT environment variable\n",
    "        reload=True, # Default is to reload the app upon code changes\n",
    "        reload_includes:list[str]|str|None=None, # Additional files to watch for changes\n",
    "        reload_excludes:list[str]|str|None=None # Files to ignore for changes\n",
    "        ): \n",
    "    \"Run the app in an async server, with live reload set as the default.\"\n",
    "    bk = inspect.currentframe().f_back\n",
    "    glb = bk.f_globals\n",
    "    code = bk.f_code\n",
    "    if not appname:\n",
    "        if glb.get('__name__')=='__main__': appname = Path(glb.get('__file__', '')).stem\n",
    "        elif code.co_name=='main' and bk.f_back.f_globals.get('__name__')=='__main__': appname = inspect.getmodule(bk).__name__\n",
    "    if appname:\n",
    "        if not port: port=int(os.getenv(\"PORT\", default=5001))\n",
    "        print(f'Link: http://{\"localhost\" if host==\"0.0.0.0\" else host}:{port}')\n",
    "        uvicorn.run(f'{appname}:{app}', host=host, port=port, reload=reload, reload_includes=reload_includes, reload_excludes=reload_excludes)"
   ]
  },
  {
   "cell_type": "markdown",
   "id": "374d5e24",
   "metadata": {},
   "source": [
    "## Extras"
   ]
  },
  {
   "cell_type": "code",
   "execution_count": null,
   "id": "402ec641",
   "metadata": {},
   "outputs": [],
   "source": [
    "#| export\n",
    "def cookie(key: str, value=\"\", max_age=None, expires=None, path=\"/\", domain=None, secure=False, httponly=False, samesite=\"lax\",):\n",
    "    \"Create a 'set-cookie' `HttpHeader`\"\n",
    "    cookie = cookies.SimpleCookie()\n",
    "    cookie[key] = value\n",
    "    if max_age is not None: cookie[key][\"max-age\"] = max_age\n",
    "    if expires is not None:\n",
    "        cookie[key][\"expires\"] = format_datetime(expires, usegmt=True) if isinstance(expires, datetime) else expires\n",
    "    if path is not None: cookie[key][\"path\"] = path\n",
    "    if domain is not None: cookie[key][\"domain\"] = domain\n",
    "    if secure: cookie[key][\"secure\"] = True\n",
    "    if httponly: cookie[key][\"httponly\"] = True\n",
    "    if samesite is not None:\n",
    "        assert samesite.lower() in [ \"strict\", \"lax\", \"none\", ], \"must be 'strict', 'lax' or 'none'\"\n",
    "        cookie[key][\"samesite\"] = samesite\n",
    "    cookie_val = cookie.output(header=\"\").strip()\n",
    "    return HttpHeader(\"set-cookie\", cookie_val)"
   ]
  },
  {
   "cell_type": "code",
   "execution_count": null,
   "id": "91c223f9",
   "metadata": {},
   "outputs": [],
   "source": [
    "#| export\n",
    "def reg_re_param(m, s):\n",
    "    cls = get_class(f'{m}Conv', sup=StringConvertor, regex=s)\n",
    "    register_url_convertor(m, cls())"
   ]
  },
  {
   "cell_type": "code",
   "execution_count": null,
   "id": "3d252538",
   "metadata": {},
   "outputs": [],
   "source": [
    "#| export\n",
    "# Starlette doesn't have the '?', so it chomps the whole remaining URL\n",
    "reg_re_param(\"path\", \".*?\")\n",
    "reg_re_param(\"static\", \"ico|gif|jpg|jpeg|webm|css|js|woff|png|svg|mp4|webp|ttf|otf|eot|woff2|txt|html\")"
   ]
  },
  {
   "cell_type": "code",
   "execution_count": null,
   "id": "0b727f38",
   "metadata": {},
   "outputs": [],
   "source": [
    "#| export\n",
    "class MiddlewareBase:\n",
    "    async def __call__(self, scope, receive, send) -> None:\n",
    "        if scope[\"type\"] not in [\"http\", \"websocket\"]:\n",
    "            await self.app(scope, receive, send)\n",
    "            return\n",
    "        return HTTPConnection(scope)"
   ]
  },
  {
   "cell_type": "markdown",
   "id": "2d2633dd",
   "metadata": {},
   "source": [
    "## Tests"
   ]
  },
  {
   "cell_type": "code",
   "execution_count": null,
   "id": "9abc3781",
   "metadata": {},
   "outputs": [],
   "source": [
    "def get_cli(app): return app,TestClient(app),app.route"
   ]
  },
  {
   "cell_type": "code",
   "execution_count": null,
   "id": "645d8d95",
   "metadata": {},
   "outputs": [],
   "source": [
    "app,cli,rt = get_cli(FastHTML(secret_key='soopersecret'))"
   ]
  },
  {
   "cell_type": "code",
   "execution_count": null,
   "id": "4d7773d1",
   "metadata": {},
   "outputs": [
    {
     "data": {
      "text/plain": [
       "'Hi there'"
      ]
     },
     "execution_count": null,
     "metadata": {},
     "output_type": "execute_result"
    }
   ],
   "source": [
    "@rt(\"/hi\")\n",
    "def get(): return 'Hi there'\n",
    "\n",
    "r = cli.get('/hi')\n",
    "r.text"
   ]
  },
  {
   "cell_type": "code",
   "execution_count": null,
   "id": "a8e723fc",
   "metadata": {},
   "outputs": [
    {
     "data": {
      "text/plain": [
       "'Postal'"
      ]
     },
     "execution_count": null,
     "metadata": {},
     "output_type": "execute_result"
    }
   ],
   "source": [
    "@rt(\"/hi\")\n",
    "def post(): return 'Postal'\n",
    "\n",
    "cli.post('/hi').text"
   ]
  },
  {
   "cell_type": "code",
   "execution_count": null,
   "id": "274666db",
   "metadata": {},
   "outputs": [
    {
     "data": {
      "text/plain": [
       "'testserver'"
      ]
     },
     "execution_count": null,
     "metadata": {},
     "output_type": "execute_result"
    }
   ],
   "source": [
    "@app.get(\"/hostie\")\n",
    "def show_host(req): return req.headers['host']\n",
    "\n",
    "cli.get('/hostie').text"
   ]
  },
  {
   "cell_type": "code",
   "execution_count": null,
   "id": "36292bf3",
   "metadata": {},
   "outputs": [
    {
     "data": {
      "text/plain": [
       "'a yoyo'"
      ]
     },
     "execution_count": null,
     "metadata": {},
     "output_type": "execute_result"
    }
   ],
   "source": [
    "@rt\n",
    "def yoyo(): return 'a yoyo'\n",
    "\n",
    "cli.post('/yoyo').text"
   ]
  },
  {
   "cell_type": "code",
   "execution_count": null,
   "id": "0d813cd0",
   "metadata": {},
   "outputs": [
    {
     "name": "stdout",
     "output_type": "stream",
     "text": [
      "<!doctype html>\n",
      "\n",
      "<html><div hx-post=\"a yoyo\">Text.</div>\n",
      "</html>\n",
      "\n"
     ]
    }
   ],
   "source": [
    "@app.get\n",
    "def autopost(): return Html(Div('Text.', hx_post=yoyo()))\n",
    "print(cli.get('/autopost').text)"
   ]
  },
  {
   "cell_type": "code",
   "execution_count": null,
   "id": "52dde0da",
   "metadata": {},
   "outputs": [
    {
     "name": "stdout",
     "output_type": "stream",
     "text": [
      "<!doctype html>\n",
      "\n",
      "<html><body><div class=\"px-2\" hx-post=\"/hostie?a=b\">Text.</div>\n",
      "</body>\n",
      "</html>\n",
      "\n"
     ]
    }
   ],
   "source": [
    "@app.get\n",
    "def autopost2(): return Html(Body(Div('Text.', cls='px-2', hx_post=show_host.rt(a='b'))))\n",
    "print(cli.get('/autopost2').text)"
   ]
  },
  {
   "cell_type": "code",
   "execution_count": null,
   "id": "d84d98f1",
   "metadata": {},
   "outputs": [
    {
     "name": "stdout",
     "output_type": "stream",
     "text": [
      "<!doctype html>\n",
      "\n",
      "<html><div hx-get=\"/hostie\">Text.</div>\n",
      "</html>\n",
      "\n"
     ]
    }
   ],
   "source": [
    "@app.get\n",
    "def autoget2(): return Html(Div('Text.', hx_get=show_host))\n",
    "print(cli.get('/autoget2').text)"
   ]
  },
  {
   "cell_type": "code",
   "execution_count": null,
   "id": "64343367",
   "metadata": {},
   "outputs": [
    {
     "data": {
      "text/plain": [
       "'Good day to you, Alexis!'"
      ]
     },
     "execution_count": null,
     "metadata": {},
     "output_type": "execute_result"
    }
   ],
   "source": [
    "@rt('/user/{nm}', name='gday')\n",
    "def get(nm:str=''): return f\"Good day to you, {nm}!\"\n",
    "cli.get('/user/Alexis').text"
   ]
  },
  {
   "cell_type": "code",
   "execution_count": null,
   "id": "29a96715",
   "metadata": {},
   "outputs": [
    {
     "name": "stdout",
     "output_type": "stream",
     "text": [
      "<!doctype html>\n",
      "\n",
      "<html><div href=\"/user/Alexis\">Text.</div>\n",
      "</html>\n",
      "\n"
     ]
    }
   ],
   "source": [
    "@app.get\n",
    "def autolink(): return Html(Div('Text.', link=uri('gday', nm='Alexis')))\n",
    "print(cli.get('/autolink').text)"
   ]
  },
  {
   "cell_type": "code",
   "execution_count": null,
   "id": "54266599",
   "metadata": {},
   "outputs": [
    {
     "data": {
      "text/plain": [
       "'http://testserver/user/Alexis; http://testserver/hostie'"
      ]
     },
     "execution_count": null,
     "metadata": {},
     "output_type": "execute_result"
    }
   ],
   "source": [
    "@rt('/link')\n",
    "def get(req): return f\"{req.url_for('gday', nm='Alexis')}; {req.url_for('show_host')}\"\n",
    "\n",
    "cli.get('/link').text"
   ]
  },
  {
   "cell_type": "code",
   "execution_count": null,
   "id": "db0281cf",
   "metadata": {},
   "outputs": [],
   "source": [
    "test_eq(app.router.url_path_for('gday', nm='Jeremy'), '/user/Jeremy')"
   ]
  },
  {
   "cell_type": "code",
   "execution_count": null,
   "id": "b827960a",
   "metadata": {},
   "outputs": [],
   "source": [
    "hxhdr = {'headers':{'hx-request':\"1\"}}\n",
    "\n",
    "@rt('/ft')\n",
    "def get(): return Title('Foo'),H1('bar')\n",
    "\n",
    "txt = cli.get('/ft').text\n",
    "assert '<title>Foo</title>' in txt and '<h1>bar</h1>' in txt and '<html>' in txt\n",
    "\n",
    "@rt('/xt2')\n",
    "def get(): return H1('bar')\n",
    "\n",
    "txt = cli.get('/xt2').text\n",
    "assert '<title>FastHTML page</title>' in txt and '<h1>bar</h1>' in txt and '<html>' in txt\n",
    "\n",
    "assert cli.get('/xt2', **hxhdr).text.strip() == '<h1>bar</h1>'\n",
    "\n",
    "@rt('/xt3')\n",
    "def get(): return Html(Head(Title('hi')), Body(P('there')))\n",
    "\n",
    "txt = cli.get('/xt3').text\n",
    "assert '<title>FastHTML page</title>' not in txt and '<title>hi</title>' in txt and '<p>there</p>' in txt"
   ]
  },
  {
   "cell_type": "code",
   "execution_count": null,
   "id": "381a1b68",
   "metadata": {},
   "outputs": [],
   "source": [
    "@rt('/oops')\n",
    "def get(nope): return nope\n",
    "test_warns(lambda: cli.get('/oops?nope=1'))"
   ]
  },
  {
   "cell_type": "code",
   "execution_count": null,
   "id": "6b022adb",
   "metadata": {},
   "outputs": [],
   "source": [
    "def test_r(cli, path, exp, meth='get', hx=False, **kwargs):\n",
    "    if hx: kwargs['headers'] = {'hx-request':\"1\"}\n",
    "    test_eq(getattr(cli, meth)(path, **kwargs).text, exp)\n",
    "\n",
    "app.chk = 'foo'\n",
    "ModelName = str_enum('ModelName', \"alexnet\", \"resnet\", \"lenet\")\n",
    "fake_db = [{\"name\": \"Foo\"}, {\"name\": \"Bar\"}]"
   ]
  },
  {
   "cell_type": "code",
   "execution_count": null,
   "id": "0bfd7af6",
   "metadata": {},
   "outputs": [],
   "source": [
    "@rt('/html/{idx}')\n",
    "async def get(idx:int): return Body(H4(f'Next is {idx+1}.'))\n",
    "\n",
    "reg_re_param(\"imgext\", \"ico|gif|jpg|jpeg|webm\")\n",
    "\n",
    "@rt(r'/static/{path:path}{fn}.{ext:imgext}')\n",
    "def get(fn:str, path:str, ext:str): return f\"Getting {fn}.{ext} from /{path}\"\n",
    "\n",
    "@rt(\"/models/{nm}\")\n",
    "def get(nm:ModelName): return nm\n",
    "\n",
    "@rt(\"/files/{path}\")\n",
    "async def get(path: Path): return path.with_suffix('.txt')\n",
    "\n",
    "@rt(\"/items/\")\n",
    "def get(idx:int|None = 0): return fake_db[idx]"
   ]
  },
  {
   "cell_type": "code",
   "execution_count": null,
   "id": "52d9a3f2",
   "metadata": {},
   "outputs": [],
   "source": [
    "test_r(cli, '/html/1', '<body><h4>Next is 2.</h4>\\n</body>\\n', hx=True)\n",
    "test_r(cli, '/static/foo/jph.ico', 'Getting jph.ico from /foo/')\n",
    "test_r(cli, '/models/alexnet', 'alexnet')\n",
    "test_r(cli, '/files/foo', 'foo.txt')\n",
    "test_r(cli, '/items/?idx=1', '{\"name\":\"Bar\"}')\n",
    "test_r(cli, '/items/', '{\"name\":\"Foo\"}')\n",
    "assert cli.get('/items/?idx=g').text=='404 Not Found'\n",
    "assert cli.get('/items/?idx=g').status_code == 404"
   ]
  },
  {
   "cell_type": "code",
   "execution_count": null,
   "id": "b8be4ef3",
   "metadata": {},
   "outputs": [],
   "source": [
    "@app.get(\"/booly/\")\n",
    "def _(coming:bool=True): return 'Coming' if coming else 'Not coming'\n",
    "\n",
    "@app.get(\"/datie/\")\n",
    "def _(d:date): return d\n",
    "\n",
    "@app.get(\"/ua\")\n",
    "async def _(user_agent:str): return user_agent\n",
    "\n",
    "@app.get(\"/hxtest\")\n",
    "def _(htmx): return htmx.request\n",
    "\n",
    "@app.get(\"/hxtest2\")\n",
    "def _(foo:HtmxHeaders, req): return foo.request\n",
    "\n",
    "@app.get(\"/app\")\n",
    "def _(app): return app.chk\n",
    "\n",
    "@app.get(\"/app2\")\n",
    "def _(foo:FastHTML): return foo.chk,HttpHeader(\"mykey\", \"myval\")"
   ]
  },
  {
   "cell_type": "code",
   "execution_count": null,
   "id": "5f045cf9",
   "metadata": {},
   "outputs": [],
   "source": [
    "test_r(cli, '/booly/?coming=true', 'Coming')\n",
    "test_r(cli, '/booly/?coming=no', 'Not coming')\n",
    "date_str = \"17th of May, 2024, 2p\"\n",
    "test_r(cli, f'/datie/?d={date_str}', '2024-05-17 14:00:00')\n",
    "test_r(cli, '/ua', 'FastHTML', headers={'User-Agent':'FastHTML'})\n",
    "test_r(cli, '/hxtest' , '1', headers={'HX-Request':'1'})\n",
    "test_r(cli, '/hxtest2', '1', headers={'HX-Request':'1'})\n",
    "test_r(cli, '/app' , 'foo')"
   ]
  },
  {
   "cell_type": "code",
   "execution_count": null,
   "id": "52f9f934",
   "metadata": {},
   "outputs": [],
   "source": [
    "r = cli.get('/app2', **hxhdr)\n",
    "test_eq(r.text, 'foo\\n')\n",
    "test_eq(r.headers['mykey'], 'myval')"
   ]
  },
  {
   "cell_type": "code",
   "execution_count": null,
   "id": "8a91b0af",
   "metadata": {},
   "outputs": [],
   "source": [
    "@rt\n",
    "def meta(): \n",
    "    return ((Title('hi'),H1('hi')),\n",
    "        (Meta(property='image'), Meta(property='site_name'))\n",
    "   )\n",
    "\n",
    "t = cli.post('/meta').text\n",
    "assert re.search(r'<body>\\s*<h1>hi</h1>\\s*</body>', t)\n",
    "assert '<meta' in t"
   ]
  },
  {
   "cell_type": "code",
   "execution_count": null,
   "id": "a3596991",
   "metadata": {},
   "outputs": [],
   "source": [
    "@app.post('/profile/me')\n",
    "def profile_update(username: str): return username\n",
    "\n",
    "test_r(cli, '/profile/me', 'Alexis', 'post', data={'username' : 'Alexis'})\n",
    "test_r(cli, '/profile/me', 'Missing required field: username', 'post', data={})"
   ]
  },
  {
   "cell_type": "code",
   "execution_count": null,
   "id": "fdb9239c",
   "metadata": {},
   "outputs": [],
   "source": [
    "# Example post request with parameter that has a default value\n",
    "@app.post('/pet/dog')\n",
    "def pet_dog(dogname: str = None): return dogname\n",
    "\n",
    "# Working post request with optional parameter\n",
    "test_r(cli, '/pet/dog', '', 'post', data={})"
   ]
  },
  {
   "cell_type": "code",
   "execution_count": null,
   "id": "3366d88f",
   "metadata": {},
   "outputs": [],
   "source": [
    "@dataclass\n",
    "class Bodie: a:int;b:str\n",
    "\n",
    "@rt(\"/bodie/{nm}\")\n",
    "def post(nm:str, data:Bodie):\n",
    "    res = asdict(data)\n",
    "    res['nm'] = nm\n",
    "    return res\n",
    "\n",
    "@app.post(\"/bodied/\")\n",
    "def bodied(data:dict): return data\n",
    "\n",
    "nt = namedtuple('Bodient', ['a','b'])\n",
    "\n",
    "@app.post(\"/bodient/\")\n",
    "def bodient(data:nt): return asdict(data)\n",
    "\n",
    "class BodieTD(TypedDict): a:int;b:str='foo'\n",
    "\n",
    "@app.post(\"/bodietd/\")\n",
    "def bodient(data:BodieTD): return data\n",
    "\n",
    "class Bodie2:\n",
    "    a:int|None; b:str\n",
    "    def __init__(self, a, b='foo'): store_attr()\n",
    "\n",
    "@app.post(\"/bodie2/\")\n",
    "def bodie(d:Bodie2): return f\"a: {d.a}; b: {d.b}\""
   ]
  },
  {
   "cell_type": "code",
   "execution_count": null,
   "id": "fcc024e6",
   "metadata": {},
   "outputs": [],
   "source": [
    "from fasthtml.xtend import Titled"
   ]
  },
  {
   "cell_type": "code",
   "execution_count": null,
   "id": "6c1fbc4b",
   "metadata": {},
   "outputs": [],
   "source": [
    "# Testing POST with Content-Type: application/json\n",
    "@app.post(\"/\")\n",
    "def index(it: Bodie): return Titled(\"It worked!\", P(f\"{it.a}, {it.b}\"))\n",
    "\n",
    "s = json.dumps({\"b\": \"Lorem\", \"a\": 15})\n",
    "response = cli.post('/', headers={\"Content-Type\": \"application/json\"}, data=s).text\n",
    "assert \"<title>It worked!</title>\" in response and \"<p>15, Lorem</p>\" in response"
   ]
  },
  {
   "cell_type": "code",
   "execution_count": null,
   "id": "51cd4643",
   "metadata": {},
   "outputs": [],
   "source": [
    "# Testing POST with Content-Type: application/json\n",
    "@app.post(\"/bodytext\")\n",
    "def index(body): return body\n",
    "\n",
    "response = cli.post('/bodytext', headers={\"Content-Type\": \"application/json\"}, data=s).text\n",
    "test_eq(response, '{\"b\": \"Lorem\", \"a\": 15}')"
   ]
  },
  {
   "cell_type": "code",
   "execution_count": null,
   "id": "48f0a45e",
   "metadata": {},
   "outputs": [],
   "source": [
    "d = dict(a=1, b='foo')\n",
    "\n",
    "test_r(cli, '/bodie/me', '{\"a\":1,\"b\":\"foo\",\"nm\":\"me\"}', 'post', data=dict(a=1, b='foo', nm='me'))\n",
    "test_r(cli, '/bodied/', '{\"a\":\"1\",\"b\":\"foo\"}', 'post', data=d)\n",
    "test_r(cli, '/bodie2/', 'a: 1; b: foo', 'post', data={'a':1})\n",
    "test_r(cli, '/bodient/', '{\"a\":\"1\",\"b\":\"foo\"}', 'post', data=d)\n",
    "test_r(cli, '/bodietd/', '{\"a\":1,\"b\":\"foo\"}', 'post', data=d)"
   ]
  },
  {
   "cell_type": "code",
   "execution_count": null,
   "id": "8057b34b",
   "metadata": {},
   "outputs": [
    {
     "name": "stdout",
     "output_type": "stream",
     "text": [
      "\n"
     ]
    },
    {
     "data": {
      "text/plain": [
<<<<<<< HEAD
       "'Cookie was set at time 21:43:05.170375'"
=======
       "'Cookie was set at time 15:51:57.629950'"
>>>>>>> d42d3bd1
      ]
     },
     "execution_count": null,
     "metadata": {},
     "output_type": "execute_result"
    }
   ],
   "source": [
    "@rt(\"/setcookie\")\n",
    "def get(req): return cookie('now', datetime.now())\n",
    "\n",
    "@rt(\"/getcookie\")\n",
    "def get(now:date): return f'Cookie was set at time {now.time()}'\n",
    "\n",
    "print(cli.get('/setcookie').text)\n",
    "time.sleep(0.01)\n",
    "cli.get('/getcookie').text"
   ]
  },
  {
   "cell_type": "code",
   "execution_count": null,
   "id": "5bce33f0",
   "metadata": {},
   "outputs": [
    {
     "name": "stdout",
     "output_type": "stream",
     "text": [
<<<<<<< HEAD
      "Set to 2024-08-22 21:43:05.207611\n"
=======
      "Set to 2024-08-22 15:51:57.666909\n"
>>>>>>> d42d3bd1
     ]
    },
    {
     "data": {
      "text/plain": [
<<<<<<< HEAD
       "'Session time: 2024-08-22 21:43:05.207611'"
=======
       "'Session time: 2024-08-22 15:51:57.666909'"
>>>>>>> d42d3bd1
      ]
     },
     "execution_count": null,
     "metadata": {},
     "output_type": "execute_result"
    }
   ],
   "source": [
    "@rt(\"/setsess\")\n",
    "def get(sess, foo:str=''):\n",
    "    now = datetime.now()\n",
    "    sess['auth'] = str(now)\n",
    "    return f'Set to {now}'\n",
    "\n",
    "@rt(\"/getsess\")\n",
    "def get(sess): return f'Session time: {sess[\"auth\"]}'\n",
    "\n",
    "print(cli.get('/setsess').text)\n",
    "time.sleep(0.01)\n",
    "\n",
    "cli.get('/getsess').text"
   ]
  },
  {
   "cell_type": "code",
   "execution_count": null,
   "id": "249fce31",
   "metadata": {},
   "outputs": [],
   "source": [
    "@rt(\"/sess-first\")\n",
    "def post(sess, name: str):\n",
    "    sess[\"name\"] = name\n",
    "    return str(sess)\n",
    "\n",
    "cli.post('/sess-first', data={'name': 2})\n",
    "\n",
    "@rt(\"/getsess-all\")\n",
    "def get(sess): return sess['name']\n",
    "\n",
    "test_eq(cli.get('/getsess-all').text, '2')"
   ]
  },
  {
   "cell_type": "code",
   "execution_count": null,
   "id": "4d17ab9c",
   "metadata": {},
   "outputs": [
    {
     "name": "stdout",
     "output_type": "stream",
     "text": [
      "# Release notes\n"
     ]
    }
   ],
   "source": [
    "@rt(\"/upload\")\n",
    "async def post(uf:UploadFile): return (await uf.read()).decode()\n",
    "\n",
    "with open('../../CHANGELOG.md', 'rb') as f:\n",
    "    print(cli.post('/upload', files={'uf':f}, data={'msg':'Hello'}).text[:15])"
   ]
  },
  {
   "cell_type": "code",
   "execution_count": null,
   "id": "9c1863bc",
   "metadata": {},
   "outputs": [],
   "source": [
    "@rt(\"/{fname:path}.{ext:static}\")\n",
    "async def get(fname:str, ext:str): return FileResponse(f'{fname}.{ext}')\n",
    "\n",
    "assert 'These are the source notebooks for FastHTML' in cli.get('/README.txt').text"
   ]
  },
  {
   "cell_type": "code",
   "execution_count": null,
   "id": "102c17ab",
   "metadata": {},
   "outputs": [],
   "source": [
    "@rt(\"/form-submit/{list_id}\")\n",
    "def options(list_id: str):\n",
    "    headers = {\n",
    "        'Access-Control-Allow-Origin': '*',\n",
    "        'Access-Control-Allow-Methods': 'POST',\n",
    "        'Access-Control-Allow-Headers': '*',\n",
    "    }\n",
    "    return Response(status_code=200, headers=headers)"
   ]
  },
  {
   "cell_type": "code",
   "execution_count": null,
   "id": "85bf2984",
   "metadata": {},
   "outputs": [],
   "source": [
    "h = cli.options('/form-submit/2').headers\n",
    "test_eq(h['Access-Control-Allow-Methods'], 'POST')"
   ]
  },
  {
   "cell_type": "code",
   "execution_count": null,
   "id": "e4fc13b0",
   "metadata": {},
   "outputs": [],
   "source": [
    "from fasthtml.authmw import user_pwd_auth"
   ]
  },
  {
   "cell_type": "code",
   "execution_count": null,
   "id": "1f11eab1",
   "metadata": {},
   "outputs": [],
   "source": [
    "def _not_found(req, exc): return Div('nope')\n",
    "\n",
    "app,cli,rt = get_cli(FastHTML(exception_handlers={404:_not_found}))\n",
    "\n",
    "txt = cli.get('/').text\n",
    "assert '<div>nope</div>' in txt\n",
    "assert '<!doctype html>' in txt"
   ]
  },
  {
   "cell_type": "code",
   "execution_count": null,
   "id": "063b7f43",
   "metadata": {},
   "outputs": [],
   "source": [
    "app,cli,rt = get_cli(FastHTML())\n",
    "\n",
    "@rt(\"/{name}/{age}\")\n",
    "def get(name: str, age: int): \n",
    "    return Titled(f\"Hello {name.title()}, age {age}\")\n",
    "\n",
    "assert '<title>Hello Uma, age 5</title>' in cli.get('/uma/5').text\n",
    "assert '404 Not Found' in cli.get('/uma/five').text"
   ]
  },
  {
   "cell_type": "code",
   "execution_count": null,
   "id": "efd6fc6c",
   "metadata": {},
   "outputs": [],
   "source": [
    "auth = user_pwd_auth(testuser='spycraft')\n",
    "app,cli,rt = get_cli(FastHTML(middleware=[auth]))\n",
    "\n",
    "@rt(\"/locked\")\n",
    "def get(auth): return 'Hello, ' + auth\n",
    "\n",
    "test_eq(cli.get('/locked').text, 'not authenticated')\n",
    "test_eq(cli.get('/locked', auth=(\"testuser\",\"spycraft\")).text, 'Hello, testuser')"
   ]
  },
  {
   "cell_type": "code",
   "execution_count": null,
   "id": "32520197",
   "metadata": {},
   "outputs": [],
   "source": [
    "auth = user_pwd_auth(testuser='spycraft')\n",
    "app,cli,rt = get_cli(FastHTML(middleware=[auth]))\n",
    "\n",
    "@rt(\"/locked\")\n",
    "def get(auth): return 'Hello, ' + auth\n",
    "\n",
    "test_eq(cli.get('/locked').text, 'not authenticated')\n",
    "test_eq(cli.get('/locked', auth=(\"testuser\",\"spycraft\")).text, 'Hello, testuser')"
   ]
  },
  {
   "cell_type": "code",
   "execution_count": null,
   "id": "f26a6377",
   "metadata": {},
   "outputs": [],
   "source": [
    "from fasthtml.live_reload import FastHTMLWithLiveReload"
   ]
  },
  {
   "cell_type": "code",
   "execution_count": null,
   "id": "a01d79b1",
   "metadata": {},
   "outputs": [],
   "source": [
    "hdrs, routes = app.router.hdrs, app.routes\n",
    "app,cli,rt = get_cli(FastHTMLWithLiveReload())\n",
    "\n",
    "@rt(\"/hi\")\n",
    "def get(): return 'Hi there'\n",
    "\n",
    "test_eq(cli.get('/hi').text, \"Hi there\")\n",
    "\n",
    "lr_hdrs, lr_routes = app.router.hdrs, app.routes\n",
    "test_eq(len(lr_hdrs), len(hdrs)+1)\n",
    "assert app.LIVE_RELOAD_HEADER in lr_hdrs\n",
    "test_eq(len(lr_routes), len(routes)+1)\n",
    "assert app.LIVE_RELOAD_ROUTE in lr_routes"
   ]
  },
  {
   "cell_type": "markdown",
   "id": "474e14b4",
   "metadata": {},
   "source": [
    "## Export -"
   ]
  },
  {
   "cell_type": "code",
   "execution_count": null,
   "id": "d211e8e2",
   "metadata": {},
   "outputs": [],
   "source": [
    "#|hide\n",
    "import nbdev; nbdev.nbdev_export()"
   ]
  },
  {
   "cell_type": "code",
   "execution_count": null,
   "id": "383e78c7",
   "metadata": {},
   "outputs": [],
   "source": []
  }
 ],
 "metadata": {
  "kernelspec": {
   "display_name": "python3",
   "language": "python",
   "name": "python3"
  }
 },
 "nbformat": 4,
 "nbformat_minor": 5
}<|MERGE_RESOLUTION|>--- conflicted
+++ resolved
@@ -1878,11 +1878,7 @@
     {
      "data": {
       "text/plain": [
-<<<<<<< HEAD
-       "'Cookie was set at time 21:43:05.170375'"
-=======
        "'Cookie was set at time 15:51:57.629950'"
->>>>>>> d42d3bd1
       ]
      },
      "execution_count": null,
@@ -1912,21 +1908,13 @@
      "name": "stdout",
      "output_type": "stream",
      "text": [
-<<<<<<< HEAD
-      "Set to 2024-08-22 21:43:05.207611\n"
-=======
       "Set to 2024-08-22 15:51:57.666909\n"
->>>>>>> d42d3bd1
      ]
     },
     {
      "data": {
       "text/plain": [
-<<<<<<< HEAD
-       "'Session time: 2024-08-22 21:43:05.207611'"
-=======
        "'Session time: 2024-08-22 15:51:57.666909'"
->>>>>>> d42d3bd1
       ]
      },
      "execution_count": null,
