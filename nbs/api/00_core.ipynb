{
 "cells": [
  {
   "cell_type": "code",
   "execution_count": null,
   "id": "fa505c58",
   "metadata": {},
   "outputs": [],
   "source": [
    "#| default_exp core"
   ]
  },
  {
   "cell_type": "markdown",
   "id": "2161d9b5",
   "metadata": {},
   "source": [
    "# Core\n",
    "> The `FastHTML` subclass of `Starlette`, along with the `RouterX` and `RouteX` classes it automatically uses."
   ]
  },
  {
   "cell_type": "markdown",
   "id": "46e2e6e8",
   "metadata": {},
   "source": [
    "This is the source code to fasthtml. You won't need to read this unless you want to understand how things are built behind the scenes, or need full details of a particular API. The notebook is converted to the Python module [fasthtml/core.py](https://github.com/AnswerDotAI/fasthtml/blob/main/fasthtml/core.py) using [nbdev](https://nbdev.fast.ai/)."
   ]
  },
  {
   "cell_type": "markdown",
   "id": "568b20cd",
   "metadata": {},
   "source": [
    "## Imports and utils"
   ]
  },
  {
   "cell_type": "code",
   "execution_count": null,
   "id": "23503b9e",
   "metadata": {},
   "outputs": [],
   "source": [
    "#| export\n",
    "import json,uuid,inspect,types,uvicorn,signal,asyncio,threading,inspect\n",
    "\n",
    "from fastcore.utils import *\n",
    "from fastcore.xml import *\n",
    "from fastcore.meta import use_kwargs_dict\n",
    "\n",
    "from types import UnionType, SimpleNamespace as ns, GenericAlias\n",
    "from typing import Optional, get_type_hints, get_args, get_origin, Union, Mapping, TypedDict, List, Any\n",
    "from datetime import datetime,date\n",
    "from dataclasses import dataclass,fields\n",
    "from collections import namedtuple\n",
    "from inspect import isfunction,ismethod,Parameter,get_annotations\n",
    "from functools import wraps, partialmethod, update_wrapper\n",
    "from http import cookies\n",
    "from urllib.parse import urlencode, parse_qs, quote, unquote\n",
    "from copy import copy,deepcopy\n",
    "from warnings import warn\n",
    "from dateutil import parser as dtparse\n",
    "from httpx import ASGITransport, AsyncClient\n",
    "from anyio import from_thread\n",
    "from uuid import uuid4\n",
    "from base64 import b85encode,b64encode\n",
    "\n",
    "from fasthtml.starlette import *"
   ]
  },
  {
   "cell_type": "code",
   "execution_count": null,
   "id": "7f5d0a72",
   "metadata": {},
   "outputs": [],
   "source": [
    "import time\n",
    "\n",
    "from IPython import display\n",
    "from enum import Enum\n",
    "from pprint import pprint\n",
    "\n",
    "from fastcore.test import *\n",
    "from starlette.testclient import TestClient\n",
    "from starlette.requests import Headers\n",
    "from starlette.datastructures import UploadFile"
   ]
  },
  {
   "cell_type": "code",
   "execution_count": null,
   "id": "19d3f2a7",
   "metadata": {},
   "outputs": [],
   "source": [
    "#| export\n",
    "def _params(f): return signature_ex(f, True).parameters\n",
    "\n",
    "empty = Parameter.empty"
   ]
  },
  {
   "cell_type": "markdown",
   "id": "19ffa7e0",
   "metadata": {},
   "source": [
    "We write source code _first_, and then tests come _after_. The tests serve as both a means to confirm that the code works and also serves as working examples. The first exported function, `parsed_date`, is an example of this pattern."
   ]
  },
  {
   "cell_type": "code",
   "execution_count": null,
   "id": "e68a76c9",
   "metadata": {},
   "outputs": [],
   "source": [
    "#| export\n",
    "def parsed_date(s:str):\n",
    "    \"Convert `s` to a datetime\"\n",
    "    return dtparse.parse(s)"
   ]
  },
  {
   "cell_type": "code",
   "execution_count": null,
   "id": "5331a3e7",
   "metadata": {},
   "outputs": [
    {
     "data": {
      "text/plain": [
<<<<<<< HEAD
       "datetime.datetime(2024, 12, 14, 14, 0)"
=======
       "datetime.datetime(2024, 12, 20, 14, 0)"
>>>>>>> e0ef2411
      ]
     },
     "execution_count": null,
     "metadata": {},
     "output_type": "execute_result"
    }
   ],
   "source": [
    "parsed_date('2pm')"
   ]
  },
  {
   "cell_type": "code",
   "execution_count": null,
   "id": "c40c9071",
   "metadata": {},
   "outputs": [
    {
     "data": {
      "text/plain": [
       "True"
      ]
     },
     "execution_count": null,
     "metadata": {},
     "output_type": "execute_result"
    }
   ],
   "source": [
    "isinstance(date.fromtimestamp(0), date)"
   ]
  },
  {
   "cell_type": "code",
   "execution_count": null,
   "id": "7c820373",
   "metadata": {},
   "outputs": [],
   "source": [
    "#| export\n",
    "def snake2hyphens(s:str):\n",
    "    \"Convert `s` from snake case to hyphenated and capitalised\"\n",
    "    s = snake2camel(s)\n",
    "    return camel2words(s, '-')"
   ]
  },
  {
   "cell_type": "code",
   "execution_count": null,
   "id": "442a5aac",
   "metadata": {},
   "outputs": [
    {
     "data": {
      "text/plain": [
       "'Snake-Case'"
      ]
     },
     "execution_count": null,
     "metadata": {},
     "output_type": "execute_result"
    }
   ],
   "source": [
    "snake2hyphens(\"snake_case\")"
   ]
  },
  {
   "cell_type": "code",
   "execution_count": null,
   "id": "25f3b8f8",
   "metadata": {},
   "outputs": [],
   "source": [
    "#| export\n",
    "htmx_hdrs = dict(\n",
    "    boosted=\"HX-Boosted\",\n",
    "    current_url=\"HX-Current-URL\",\n",
    "    history_restore_request=\"HX-History-Restore-Request\",\n",
    "    prompt=\"HX-Prompt\",\n",
    "    request=\"HX-Request\",\n",
    "    target=\"HX-Target\",\n",
    "    trigger_name=\"HX-Trigger-Name\",\n",
    "    trigger=\"HX-Trigger\")\n",
    "\n",
    "@dataclass\n",
    "class HtmxHeaders:\n",
    "    boosted:str|None=None; current_url:str|None=None; history_restore_request:str|None=None; prompt:str|None=None\n",
    "    request:str|None=None; target:str|None=None; trigger_name:str|None=None; trigger:str|None=None\n",
    "    def __bool__(self): return any(hasattr(self,o) for o in htmx_hdrs)\n",
    "\n",
    "def _get_htmx(h):\n",
    "    res = {k:h.get(v.lower(), None) for k,v in htmx_hdrs.items()}\n",
    "    return HtmxHeaders(**res)"
   ]
  },
  {
   "cell_type": "code",
   "execution_count": null,
   "id": "5b4b5d95",
   "metadata": {},
   "outputs": [],
   "source": [
    "def test_request(url: str='/', headers: dict={}, method: str='get') -> Request:\n",
    "    scope = {\n",
    "        'type': 'http',\n",
    "        'method': method,\n",
    "        'path': url,\n",
    "        'headers': Headers(headers).raw,\n",
    "        'query_string': b'',\n",
    "        'scheme': 'http',\n",
    "        'client': ('127.0.0.1', 8000),\n",
    "        'server': ('127.0.0.1', 8000),\n",
    "    }\n",
    "    receive = lambda: {\"body\": b\"\", \"more_body\": False}\n",
    "    return Request(scope, receive)"
   ]
  },
  {
   "cell_type": "code",
   "execution_count": null,
   "id": "36e2cac0",
   "metadata": {},
   "outputs": [
    {
     "data": {
      "text/plain": [
       "HtmxHeaders(boosted=None, current_url=None, history_restore_request=None, prompt=None, request='1', target=None, trigger_name=None, trigger=None)"
      ]
     },
     "execution_count": null,
     "metadata": {},
     "output_type": "execute_result"
    }
   ],
   "source": [
    "h = test_request(headers=Headers({'HX-Request':'1'}))\n",
    "_get_htmx(h.headers)"
   ]
  },
  {
   "cell_type": "code",
   "execution_count": null,
   "id": "1d53e8e7",
   "metadata": {},
   "outputs": [],
   "source": [
    "#| export\n",
    "def _mk_list(t, v): return [t(o) for o in listify(v)]"
   ]
  },
  {
   "cell_type": "markdown",
   "id": "ef18f76b",
   "metadata": {},
   "source": [
    "## Request and response"
   ]
  },
  {
   "cell_type": "code",
   "execution_count": null,
   "id": "5ab74473",
   "metadata": {},
   "outputs": [],
   "source": [
    "#| export\n",
    "fh_cfg = AttrDict(indent=True)"
   ]
  },
  {
   "cell_type": "code",
   "execution_count": null,
   "id": "0afb520c",
   "metadata": {},
   "outputs": [],
   "source": [
    "#| export\n",
    "def _fix_anno(t, o):\n",
    "    \"Create appropriate callable type for casting a `str` to type `t` (or first type in `t` if union)\"\n",
    "    origin = get_origin(t)\n",
    "    if origin is Union or origin is UnionType or origin in (list,List):\n",
    "        t = first(o for o in get_args(t) if o!=type(None))\n",
    "    d = {bool: str2bool, int: str2int, date: str2date, UploadFile: noop}\n",
    "    res = d.get(t, t)\n",
    "    if origin in (list,List): return _mk_list(res, o)\n",
    "    if not isinstance(o, (str,list,tuple)): return o\n",
    "    return res(o[-1]) if isinstance(o,(list,tuple)) else res(o)"
   ]
  },
  {
   "cell_type": "code",
   "execution_count": null,
   "id": "95b1f5c9",
   "metadata": {},
   "outputs": [],
   "source": [
    "test_eq(_fix_anno(Union[str,None], 'a'), 'a')\n",
    "test_eq(_fix_anno(float, 0.9), 0.9)\n",
    "test_eq(_fix_anno(int, '1'), 1)\n",
    "test_eq(_fix_anno(int, ['1','2']), 2)\n",
    "test_eq(_fix_anno(list[int], ['1','2']), [1,2])\n",
    "test_eq(_fix_anno(list[int], '1'), [1])"
   ]
  },
  {
   "cell_type": "code",
   "execution_count": null,
   "id": "c58ccadb",
   "metadata": {},
   "outputs": [],
   "source": [
    "#| export\n",
    "def _form_arg(k, v, d):\n",
    "    \"Get type by accessing key `k` from `d`, and use to cast `v`\"\n",
    "    if v is None: return\n",
    "    if not isinstance(v, (str,list,tuple)): return v\n",
    "    # This is the type we want to cast `v` to\n",
    "    anno = d.get(k, None)\n",
    "    if not anno: return v\n",
    "    return _fix_anno(anno, v)"
   ]
  },
  {
   "cell_type": "code",
   "execution_count": null,
   "id": "59757d76",
   "metadata": {},
   "outputs": [],
   "source": [
    "d = dict(k=int, l=List[int])\n",
    "test_eq(_form_arg('k', \"1\", d), 1)\n",
    "test_eq(_form_arg('l', \"1\", d), [1])\n",
    "test_eq(_form_arg('l', [\"1\",\"2\"], d), [1,2])"
   ]
  },
  {
   "cell_type": "code",
   "execution_count": null,
   "id": "5fc04751",
   "metadata": {},
   "outputs": [],
   "source": [
    "#| export\n",
    "@dataclass\n",
    "class HttpHeader: k:str;v:str"
   ]
  },
  {
   "cell_type": "code",
   "execution_count": null,
   "id": "94e18161",
   "metadata": {},
   "outputs": [],
   "source": [
    "#| export\n",
    "def _to_htmx_header(s):\n",
    "    return 'HX-' + s.replace('_', '-').title()\n",
    "\n",
    "htmx_resps = dict(location=None, push_url=None, redirect=None, refresh=None, replace_url=None,\n",
    "                 reswap=None, retarget=None, reselect=None, trigger=None, trigger_after_settle=None, trigger_after_swap=None)"
   ]
  },
  {
   "cell_type": "code",
   "execution_count": null,
   "id": "592d6c8e",
   "metadata": {},
   "outputs": [
    {
     "data": {
      "text/plain": [
       "'HX-Trigger-After-Settle'"
      ]
     },
     "execution_count": null,
     "metadata": {},
     "output_type": "execute_result"
    }
   ],
   "source": [
    "_to_htmx_header('trigger_after_settle')"
   ]
  },
  {
   "cell_type": "code",
   "execution_count": null,
   "id": "f6a2e62e",
   "metadata": {},
   "outputs": [],
   "source": [
    "#| export\n",
    "@use_kwargs_dict(**htmx_resps)\n",
    "def HtmxResponseHeaders(**kwargs):\n",
    "    \"HTMX response headers\"\n",
    "    res = tuple(HttpHeader(_to_htmx_header(k), v) for k,v in kwargs.items())\n",
    "    return res[0] if len(res)==1 else res"
   ]
  },
  {
   "cell_type": "code",
   "execution_count": null,
   "id": "e89857eb",
   "metadata": {},
   "outputs": [
    {
     "data": {
      "text/plain": [
       "HttpHeader(k='HX-Trigger-After-Settle', v='hi')"
      ]
     },
     "execution_count": null,
     "metadata": {},
     "output_type": "execute_result"
    }
   ],
   "source": [
    "HtmxResponseHeaders(trigger_after_settle='hi')"
   ]
  },
  {
   "cell_type": "code",
   "execution_count": null,
   "id": "56cc589f",
   "metadata": {},
   "outputs": [],
   "source": [
    "#| export\n",
    "def _annotations(anno):\n",
    "    \"Same as `get_annotations`, but also works on namedtuples\"\n",
    "    if is_namedtuple(anno): return {o:str for o in anno._fields}\n",
    "    return get_annotations(anno)"
   ]
  },
  {
   "cell_type": "code",
   "execution_count": null,
   "id": "cb4ed4aa",
   "metadata": {},
   "outputs": [],
   "source": [
    "#| export\n",
    "def _is_body(anno): return issubclass(anno, (dict,ns)) or _annotations(anno)"
   ]
  },
  {
   "cell_type": "code",
   "execution_count": null,
   "id": "ffdde66f",
   "metadata": {},
   "outputs": [],
   "source": [
    "#| export\n",
    "def _formitem(form, k):\n",
    "    \"Return single item `k` from `form` if len 1, otherwise return list\"\n",
    "    if isinstance(form, dict): return form[k]\n",
    "    o = form.getlist(k)\n",
    "    return o[0] if len(o) == 1 else o if o else None"
   ]
  },
  {
   "cell_type": "code",
   "execution_count": null,
   "id": "5fe74444",
   "metadata": {},
   "outputs": [],
   "source": [
    "#| export\n",
    "def form2dict(form: FormData) -> dict:\n",
    "    \"Convert starlette form data to a dict\"\n",
    "    if isinstance(form, dict): return form\n",
    "    return {k: _formitem(form, k) for k in form}"
   ]
  },
  {
   "cell_type": "code",
   "execution_count": null,
   "id": "cf80ea34",
   "metadata": {},
   "outputs": [],
   "source": [
    "d = [('a',1),('a',2),('b',0)]\n",
    "fd = FormData(d)\n",
    "res = form2dict(fd)\n",
    "test_eq(res['a'], [1,2])\n",
    "test_eq(res['b'], 0)"
   ]
  },
  {
   "cell_type": "code",
   "execution_count": null,
   "id": "42c9cea0",
   "metadata": {},
   "outputs": [],
   "source": [
    "#| export\n",
    "async def parse_form(req: Request) -> FormData:\n",
    "    \"Starlette errors on empty multipart forms, so this checks for that situation\"\n",
    "    ctype = req.headers.get(\"Content-Type\", \"\")\n",
    "    if ctype=='application/json': return await req.json()\n",
    "    if not ctype.startswith(\"multipart/form-data\"): return await req.form()\n",
    "    try: boundary = ctype.split(\"boundary=\")[1].strip()\n",
    "    except IndexError: raise HTTPException(400, \"Invalid form-data: no boundary\")\n",
    "    min_len = len(boundary) + 6\n",
    "    clen = int(req.headers.get(\"Content-Length\", \"0\"))\n",
    "    if clen <= min_len: return FormData()\n",
    "    return await req.form()"
   ]
  },
  {
   "cell_type": "code",
   "execution_count": null,
   "id": "33d3bc16",
   "metadata": {},
   "outputs": [],
   "source": [
    "#| export\n",
    "async def _from_body(req, p):\n",
    "    anno = p.annotation\n",
    "    # Get the fields and types of type `anno`, if available\n",
    "    d = _annotations(anno)\n",
    "    data = form2dict(await parse_form(req))\n",
    "    if req.query_params: data = {**data, **dict(req.query_params)}\n",
    "    cargs = {k: _form_arg(k, v, d) for k, v in data.items() if not d or k in d}\n",
    "    return anno(**cargs)"
   ]
  },
  {
   "cell_type": "code",
   "execution_count": null,
   "id": "2a8b10f4",
   "metadata": {},
   "outputs": [
    {
     "name": "stdout",
     "output_type": "stream",
     "text": [
      "{'k': 'value1', 'v': 'value3'}\n"
     ]
    }
   ],
   "source": [
    "async def f(req):\n",
    "    def _f(p:HttpHeader): ...\n",
    "    p = first(_params(_f).values())\n",
    "    result = await _from_body(req, p)\n",
    "    return JSONResponse(result.__dict__)\n",
    "\n",
    "client = TestClient(Starlette(routes=[Route('/', f, methods=['POST'])]))\n",
    "\n",
    "d = dict(k='value1',v=['value2','value3'])\n",
    "response = client.post('/', data=d)\n",
    "print(response.json())"
   ]
  },
  {
   "cell_type": "code",
   "execution_count": null,
   "id": "9246153f",
   "metadata": {},
   "outputs": [
    {
     "data": {
      "text/plain": [
       "\"['1', '2']\""
      ]
     },
     "execution_count": null,
     "metadata": {},
     "output_type": "execute_result"
    }
   ],
   "source": [
    "async def f(req): return Response(str(req.query_params.getlist('x')))\n",
    "client = TestClient(Starlette(routes=[Route('/', f, methods=['GET'])]))\n",
    "client.get('/?x=1&x=2').text"
   ]
  },
  {
   "cell_type": "code",
   "execution_count": null,
   "id": "6775cbf8",
   "metadata": {},
   "outputs": [],
   "source": [
    "#| export\n",
    "async def _find_p(req, arg:str, p:Parameter):\n",
    "    \"In `req` find param named `arg` of type in `p` (`arg` is ignored for body types)\"\n",
    "    anno = p.annotation\n",
    "    # If there's an annotation of special types, return object of that type\n",
    "    # GenericAlias is a type of typing for iterators like list[int] that is not a class\n",
    "    if isinstance(anno, type) and not isinstance(anno, GenericAlias):\n",
    "        if issubclass(anno, Request): return req\n",
    "        if issubclass(anno, HtmxHeaders): return _get_htmx(req.headers)\n",
    "        if issubclass(anno, Starlette): return req.scope['app']\n",
    "        if _is_body(anno): return await _from_body(req, p)\n",
    "    # If there's no annotation, check for special names\n",
    "    if anno is empty:\n",
    "        if 'request'.startswith(arg.lower()): return req\n",
    "        if 'session'.startswith(arg.lower()): return req.scope.get('session', {})\n",
    "        if arg.lower()=='scope': return dict2obj(req.scope)\n",
    "        if arg.lower()=='auth': return req.scope.get('auth', None)\n",
    "        if arg.lower()=='htmx': return _get_htmx(req.headers)\n",
    "        if arg.lower()=='app': return req.scope['app']\n",
    "        if arg.lower()=='body': return (await req.body()).decode()\n",
    "        if arg.lower() in ('hdrs','ftrs','bodykw','htmlkw'): return getattr(req, arg.lower())\n",
    "        if arg!='resp': warn(f\"`{arg} has no type annotation and is not a recognised special name, so is ignored.\")\n",
    "        return None\n",
    "    # Look through path, cookies, headers, query, and body in that order\n",
    "    res = req.path_params.get(arg, None)\n",
    "    if res in (empty,None): res = req.cookies.get(arg, None)\n",
    "    if res in (empty,None): res = req.headers.get(snake2hyphens(arg), None)\n",
    "    if res in (empty,None): res = req.query_params.getlist(arg)\n",
    "    if res==[]: res = None\n",
    "    if res in (empty,None): res = _formitem(await parse_form(req), arg)\n",
    "    # Raise 400 error if the param does not include a default\n",
    "    if (res in (empty,None)) and p.default is empty: raise HTTPException(400, f\"Missing required field: {arg}\")\n",
    "    # If we have a default, return that if we have no value\n",
    "    if res in (empty,None): res = p.default\n",
    "    # We can cast str and list[str] to types; otherwise just return what we have\n",
    "    if anno is empty: return res\n",
    "    try: return _fix_anno(anno, res)\n",
    "    except ValueError: raise HTTPException(404, req.url.path) from None\n",
    "\n",
    "async def _wrap_req(req, params):\n",
    "    return [await _find_p(req, arg, p) for arg,p in params.items()]"
   ]
  },
  {
   "cell_type": "code",
   "execution_count": null,
   "id": "bf945ee8",
   "metadata": {},
   "outputs": [
    {
     "name": "stdout",
     "output_type": "stream",
     "text": [
      "[<starlette.requests.Request object>, <starlette.applications.Starlette object>, '1', HttpHeader(k='value1', v='value3')]\n"
     ]
    }
   ],
   "source": [
    "def g(req, this:Starlette, a:str, b:HttpHeader): ...\n",
    "\n",
    "async def f(req):\n",
    "    a = await _wrap_req(req, _params(g))\n",
    "    return Response(str(a))\n",
    "\n",
    "client = TestClient(Starlette(routes=[Route('/', f, methods=['POST'])]))\n",
    "response = client.post('/?a=1', data=d)\n",
    "print(response.text)"
   ]
  },
  {
   "cell_type": "code",
   "execution_count": null,
   "id": "a3ded5ec",
   "metadata": {},
   "outputs": [
    {
     "name": "stdout",
     "output_type": "stream",
     "text": [
      "[<starlette.requests.Request object>, <starlette.applications.Starlette object>, '1', HttpHeader(k='value1', v='value3')]\n"
     ]
    }
   ],
   "source": [
    "def g(req, this:Starlette, a:str, b:HttpHeader): ...\n",
    "\n",
    "async def f(req):\n",
    "    a = await _wrap_req(req, _params(g))\n",
    "    return Response(str(a))\n",
    "\n",
    "client = TestClient(Starlette(routes=[Route('/', f, methods=['POST'])]))\n",
    "response = client.post('/?a=1', data=d)\n",
    "print(response.text)"
   ]
  },
  {
   "cell_type": "code",
   "execution_count": null,
   "id": "7a661bfa",
   "metadata": {},
   "outputs": [],
   "source": [
    "#| export\n",
    "def flat_xt(lst):\n",
    "    \"Flatten lists\"\n",
    "    result = []\n",
    "    if isinstance(lst,(FT,str)): lst=[lst]\n",
    "    for item in lst:\n",
    "        if isinstance(item, (list,tuple)): result.extend(item)\n",
    "        else: result.append(item)\n",
    "    return tuple(result)"
   ]
  },
  {
   "cell_type": "code",
   "execution_count": null,
   "id": "2ee5adf1",
   "metadata": {},
   "outputs": [],
   "source": [
    "x = ft('a',1)\n",
    "test_eq(flat_xt([x, x, [x,x]]), (x,)*4)\n",
    "test_eq(flat_xt(x), (x,))"
   ]
  },
  {
   "cell_type": "code",
   "execution_count": null,
   "id": "aacff5ac",
   "metadata": {},
   "outputs": [],
   "source": [
    "#| export\n",
    "class Beforeware:\n",
    "    def __init__(self, f, skip=None): self.f,self.skip = f,skip or []"
   ]
  },
  {
   "cell_type": "code",
   "execution_count": null,
   "id": "78c3c357",
   "metadata": {},
   "outputs": [],
   "source": [
    "#| export\n",
    "async def _handle(f, args, **kwargs):\n",
    "    return (await f(*args, **kwargs)) if is_async_callable(f) else await run_in_threadpool(f, *args, **kwargs)"
   ]
  },
  {
   "cell_type": "markdown",
   "id": "079a3215",
   "metadata": {},
   "source": [
    "## Websockets / SSE"
   ]
  },
  {
   "cell_type": "code",
   "execution_count": null,
   "id": "f2277c02",
   "metadata": {},
   "outputs": [],
   "source": [
    "#| export\n",
    "def _find_wsp(ws, data, hdrs, arg:str, p:Parameter):\n",
    "    \"In `data` find param named `arg` of type in `p` (`arg` is ignored for body types)\"\n",
    "    anno = p.annotation\n",
    "    if isinstance(anno, type):\n",
    "        if issubclass(anno, HtmxHeaders): return _get_htmx(hdrs)\n",
    "        if issubclass(anno, Starlette): return ws.scope['app']\n",
    "        if issubclass(anno, WebSocket): return ws\n",
    "    if anno is empty:\n",
    "        if arg.lower()=='ws': return ws\n",
    "        if arg.lower()=='scope': return dict2obj(ws.scope)\n",
    "        if arg.lower()=='data': return data\n",
    "        if arg.lower()=='htmx': return _get_htmx(hdrs)\n",
    "        if arg.lower()=='app': return ws.scope['app']\n",
    "        if arg.lower()=='send': return partial(_send_ws, ws)\n",
    "        if 'session'.startswith(arg.lower()): return ws.scope.get('session', {})\n",
    "        return None\n",
    "    res = data.get(arg, None)\n",
    "    if res is empty or res is None: res = hdrs.get(arg, None)\n",
    "    if res is empty or res is None: res = p.default\n",
    "    # We can cast str and list[str] to types; otherwise just return what we have\n",
    "    if not isinstance(res, (list,str)) or anno is empty: return res\n",
    "    return [_fix_anno(anno, o) for o in res] if isinstance(res,list) else _fix_anno(anno, res)\n",
    "\n",
    "def _wrap_ws(ws, data, params):\n",
    "    hdrs = {k.lower().replace('-','_'):v for k,v in data.pop('HEADERS', {}).items()}\n",
    "    return [_find_wsp(ws, data, hdrs, arg, p) for arg,p in params.items()]"
   ]
  },
  {
   "cell_type": "code",
   "execution_count": null,
   "id": "dcc15129",
   "metadata": {},
   "outputs": [],
   "source": [
    "#| export\n",
    "async def _send_ws(ws, resp):\n",
    "    if not resp: return\n",
    "    res = to_xml(resp, indent=fh_cfg.indent) if isinstance(resp, (list,tuple,FT)) or hasattr(resp, '__ft__') else resp\n",
    "    await ws.send_text(res)\n",
    "\n",
    "def _ws_endp(recv, conn=None, disconn=None):\n",
    "    cls = type('WS_Endp', (WebSocketEndpoint,), {\"encoding\":\"text\"})\n",
    "    \n",
    "    async def _generic_handler(handler, ws, data=None):\n",
    "        wd = _wrap_ws(ws, loads(data) if data else {}, _params(handler))\n",
    "        resp = await _handle(handler, wd)\n",
    "        if resp: await _send_ws(ws, resp)\n",
    "\n",
    "    async def _connect(self, ws):\n",
    "        await ws.accept()\n",
    "        await _generic_handler(conn, ws)\n",
    "\n",
    "    async def _disconnect(self, ws, close_code): await _generic_handler(disconn, ws)\n",
    "    async def _recv(self, ws, data): await _generic_handler(recv, ws, data)\n",
    "\n",
    "    if    conn: cls.on_connect    = _connect\n",
    "    if disconn: cls.on_disconnect = _disconnect\n",
    "    cls.on_receive = _recv\n",
    "    return cls"
   ]
  },
  {
   "cell_type": "code",
   "execution_count": null,
   "id": "983bcfe2",
   "metadata": {},
   "outputs": [],
   "source": [
    "def on_receive(self, msg:str): return f\"Message text was: {msg}\"\n",
    "c = _ws_endp(on_receive)\n",
    "cli = TestClient(Starlette(routes=[WebSocketRoute('/', _ws_endp(on_receive))]))\n",
    "with cli.websocket_connect('/') as ws:\n",
    "    ws.send_text('{\"msg\":\"Hi!\"}')\n",
    "    data = ws.receive_text()\n",
    "    assert data == 'Message text was: Hi!'"
   ]
  },
  {
   "cell_type": "code",
   "execution_count": null,
   "id": "5b0e7677",
   "metadata": {},
   "outputs": [],
   "source": [
    "#| export\n",
    "def EventStream(s):\n",
    "    \"Create a text/event-stream response from `s`\"\n",
    "    return StreamingResponse(s, media_type=\"text/event-stream\")"
   ]
  },
  {
   "cell_type": "code",
   "execution_count": null,
   "id": "0dd0a414",
   "metadata": {},
   "outputs": [],
   "source": [
    "#| export\n",
    "def signal_shutdown():\n",
    "    event = asyncio.Event()\n",
    "    def signal_handler(signum, frame):\n",
    "        event.set()\n",
    "        signal.signal(signum, signal.SIG_DFL)\n",
    "        os.kill(os.getpid(), signum)\n",
    "\n",
    "    for sig in (signal.SIGINT, signal.SIGTERM): signal.signal(sig, signal_handler)\n",
    "    return event"
   ]
  },
  {
   "cell_type": "markdown",
   "id": "496cd78f",
   "metadata": {},
   "source": [
    "## Routing and application"
   ]
  },
  {
   "cell_type": "code",
   "execution_count": null,
   "id": "03f4c639",
   "metadata": {},
   "outputs": [],
   "source": [
    "#| export\n",
    "def uri(_arg, **kwargs):\n",
    "    return f\"{quote(_arg)}/{urlencode(kwargs, doseq=True)}\""
   ]
  },
  {
   "cell_type": "code",
   "execution_count": null,
   "id": "bdb2ac14",
   "metadata": {},
   "outputs": [],
   "source": [
    "#| export\n",
    "def decode_uri(s): \n",
    "    arg,_,kw = s.partition('/')\n",
    "    return unquote(arg), {k:v[0] for k,v in parse_qs(kw).items()}"
   ]
  },
  {
   "cell_type": "code",
   "execution_count": null,
   "id": "b80ce139",
   "metadata": {},
   "outputs": [],
   "source": [
    "#| export\n",
    "from starlette.convertors import StringConvertor"
   ]
  },
  {
   "cell_type": "code",
   "execution_count": null,
   "id": "a27adc1e",
   "metadata": {},
   "outputs": [],
   "source": [
    "#| export\n",
    "StringConvertor.regex = \"[^/]*\"  # `+` replaced with `*`\n",
    "\n",
    "@patch\n",
    "def to_string(self:StringConvertor, value: str) -> str:\n",
    "    value = str(value)\n",
    "    assert \"/\" not in value, \"May not contain path separators\"\n",
    "    # assert value, \"Must not be empty\"  # line removed due to errors\n",
    "    return value"
   ]
  },
  {
   "cell_type": "code",
   "execution_count": null,
   "id": "46614165",
   "metadata": {},
   "outputs": [],
   "source": [
    "#| export\n",
    "@patch\n",
    "def url_path_for(self:HTTPConnection, name: str, **path_params):\n",
    "    lp = self.scope['app'].url_path_for(name, **path_params)\n",
    "    return URLPath(f\"{self.scope['root_path']}{lp}\", lp.protocol, lp.host)"
   ]
  },
  {
   "cell_type": "code",
   "execution_count": null,
   "id": "c1707d59",
   "metadata": {},
   "outputs": [],
   "source": [
    "#| export\n",
    "_verbs = dict(get='hx-get', post='hx-post', put='hx-post', delete='hx-delete', patch='hx-patch', link='href')\n",
    "\n",
    "def _url_for(req, t):\n",
    "    if callable(t): t = t.__routename__\n",
    "    kw = {}\n",
    "    if t.find('/')>-1 and (t.find('?')<0 or t.find('/')<t.find('?')): t,kw = decode_uri(t)\n",
    "    t,m,q = t.partition('?')    \n",
    "    return f\"{req.url_path_for(t, **kw)}{m}{q}\"\n",
    "\n",
    "def _find_targets(req, resp):\n",
    "    if isinstance(resp, tuple):\n",
    "        for o in resp: _find_targets(req, o)\n",
    "    if isinstance(resp, FT):\n",
    "        for o in resp.children: _find_targets(req, o)\n",
    "        for k,v in _verbs.items():\n",
    "            t = resp.attrs.pop(k, None)\n",
    "            if t: resp.attrs[v] = _url_for(req, t)\n",
    "\n",
    "def _apply_ft(o):\n",
    "    if isinstance(o, tuple): o = tuple(_apply_ft(c) for c in o)\n",
    "    if hasattr(o, '__ft__'): o = o.__ft__()\n",
    "    if isinstance(o, FT): o.children = tuple(_apply_ft(c) for c in o.children)\n",
    "    return o\n",
    "\n",
    "def _to_xml(req, resp, indent):\n",
    "    resp = _apply_ft(resp)\n",
    "    _find_targets(req, resp)\n",
    "    return to_xml(resp, indent)"
   ]
  },
  {
   "cell_type": "code",
   "execution_count": null,
   "id": "f1e3ed2d",
   "metadata": {},
   "outputs": [],
   "source": [
    "#| export\n",
    "_iter_typs = (tuple,list,map,filter,range,types.GeneratorType)"
   ]
  },
  {
   "cell_type": "code",
   "execution_count": null,
   "id": "a407dc0e",
   "metadata": {},
   "outputs": [],
   "source": [
    "#| export\n",
    "def flat_tuple(o):\n",
    "    \"Flatten lists\"\n",
    "    result = []\n",
    "    if not isinstance(o,_iter_typs): o=[o]\n",
    "    o = list(o)\n",
    "    for item in o:\n",
    "        if isinstance(item, _iter_typs): result.extend(list(item))\n",
    "        else: result.append(item)\n",
    "    return tuple(result)"
   ]
  },
  {
   "cell_type": "code",
   "execution_count": null,
   "id": "d36402e6",
   "metadata": {},
   "outputs": [],
   "source": [
    "#| export\n",
    "def noop_body(c, req):\n",
    "    \"Default Body wrap function which just returns the content\"\n",
    "    return c"
   ]
  },
  {
   "cell_type": "code",
   "execution_count": null,
   "id": "7f49728d",
   "metadata": {},
   "outputs": [],
   "source": [
    "#| export\n",
    "def respond(req, heads, bdy):\n",
    "    \"Default FT response creation function\"\n",
    "    body_wrap = getattr(req, 'body_wrap', noop_body)\n",
    "    params = inspect.signature(body_wrap).parameters\n",
    "    bw_args = (bdy, req) if len(params)>1 else (bdy,)\n",
    "    body = Body(body_wrap(*bw_args), *flat_xt(req.ftrs), **req.bodykw)\n",
    "    return Html(Head(*heads, *flat_xt(req.hdrs)), body, **req.htmlkw)"
   ]
  },
  {
   "cell_type": "code",
   "execution_count": null,
   "id": "da449a7b",
   "metadata": {},
   "outputs": [],
   "source": [
    "#| export\n",
    "def _xt_cts(req, resp):\n",
    "    resp = flat_tuple(resp)\n",
    "    resp = resp + tuple(getattr(req, 'injects', ()))\n",
    "    http_hdrs,resp = partition(resp, risinstance(HttpHeader))\n",
    "    http_hdrs = {o.k:str(o.v) for o in http_hdrs}\n",
    "    tasks,resp = partition(resp, risinstance(BackgroundTask))\n",
    "    ts = BackgroundTasks()\n",
    "    for t in tasks: ts.tasks.append(t)\n",
    "    hdr_tags = 'title','meta','link','style','base'\n",
    "    heads,bdy = partition(resp, lambda o: getattr(o, 'tag', '') in hdr_tags)\n",
    "    if resp and 'hx-request' not in req.headers and not any(getattr(o, 'tag', '')=='html' for o in resp):\n",
    "        title = [] if any(getattr(o, 'tag', '')=='title' for o in heads) else [Title(req.app.title)]\n",
    "        resp = respond(req, [*heads, *title], bdy)\n",
    "    return _to_xml(req, resp, indent=fh_cfg.indent), http_hdrs, ts"
   ]
  },
  {
   "cell_type": "code",
   "execution_count": null,
   "id": "0150aeec",
   "metadata": {},
   "outputs": [],
   "source": [
    "#| export\n",
    "def _xt_resp(req, resp):\n",
    "    cts,http_hdrs,tasks = _xt_cts(req, resp)\n",
    "    return HTMLResponse(cts, headers=http_hdrs, background=tasks)"
   ]
  },
  {
   "cell_type": "code",
   "execution_count": null,
   "id": "775fb66b",
   "metadata": {},
   "outputs": [],
   "source": [
    "#| export\n",
    "def _is_ft_resp(resp): return isinstance(resp, _iter_typs+(HttpHeader,FT)) or hasattr(resp, '__ft__')"
   ]
  },
  {
   "cell_type": "code",
   "execution_count": null,
   "id": "968d9245",
   "metadata": {},
   "outputs": [],
   "source": [
    "#| export\n",
    "def _resp(req, resp, cls=empty):\n",
    "    if not resp: resp=()\n",
    "    if hasattr(resp, '__response__'): resp = resp.__response__(req)\n",
    "    if cls in (Any,FT): cls=empty\n",
    "    if isinstance(resp, FileResponse) and not os.path.exists(resp.path): raise HTTPException(404, resp.path)\n",
    "    if cls is not empty: return cls(resp)\n",
    "    if isinstance(resp, Response): return resp\n",
    "    if _is_ft_resp(resp): return _xt_resp(req, resp)\n",
    "    if isinstance(resp, str): cls = HTMLResponse\n",
    "    elif isinstance(resp, Mapping): cls = JSONResponse\n",
    "    else:\n",
    "        resp = str(resp)\n",
    "        cls = HTMLResponse\n",
    "    return cls(resp)"
   ]
  },
  {
   "cell_type": "code",
   "execution_count": null,
   "id": "eac44461",
   "metadata": {},
   "outputs": [],
   "source": [
    "#| export\n",
    "class Redirect:\n",
    "    \"Use HTMX or Starlette RedirectResponse as required to redirect to `loc`\"\n",
    "    def __init__(self, loc): self.loc = loc\n",
    "    def __response__(self, req):\n",
    "        if 'hx-request' in req.headers: return HtmxResponseHeaders(redirect=self.loc)\n",
    "        return RedirectResponse(self.loc, status_code=303)"
   ]
  },
  {
   "cell_type": "code",
   "execution_count": null,
   "id": "1ba52822",
   "metadata": {},
   "outputs": [],
   "source": [
    "#| export\n",
    "async def _wrap_call(f, req, params):\n",
    "    wreq = await _wrap_req(req, params)\n",
    "    return await _handle(f, wreq)"
   ]
  },
  {
   "cell_type": "code",
   "execution_count": null,
   "id": "6d9cc95f",
   "metadata": {},
   "outputs": [],
   "source": [
    "#| export\n",
    "htmx_exts = {\n",
    "    \"head-support\": \"https://unpkg.com/htmx-ext-head-support@2.0.3/head-support.js\",\n",
    "    \"preload\": \"https://unpkg.com/htmx-ext-preload@2.1.0/preload.js\",\n",
    "    \"class-tools\": \"https://unpkg.com/htmx-ext-class-tools@2.0.1/class-tools.js\",\n",
    "    \"loading-states\": \"https://unpkg.com/htmx-ext-loading-states@2.0.0/loading-states.js\",\n",
    "    \"multi-swap\": \"https://unpkg.com/htmx-ext-multi-swap@2.0.0/multi-swap.js\",\n",
    "    \"path-deps\": \"https://unpkg.com/htmx-ext-path-deps@2.0.0/path-deps.js\",\n",
    "    \"remove-me\": \"https://unpkg.com/htmx-ext-remove-me@2.0.0/remove-me.js\",\n",
    "    \"ws\": \"https://unpkg.com/htmx-ext-ws@2.0.2/ws.js\",\n",
    "    \"chunked-transfer\": \"https://unpkg.com/htmx-ext-transfer-encoding-chunked@0.4.0/transfer-encoding-chunked.js\"\n",
    "}"
   ]
  },
  {
   "cell_type": "code",
   "execution_count": null,
   "id": "fb97d46b",
   "metadata": {},
   "outputs": [],
   "source": [
    "#| export\n",
    "htmxsrc   = Script(src=\"https://unpkg.com/htmx.org@2.0.4/dist/htmx.min.js\")\n",
    "fhjsscr   = Script(src=\"https://cdn.jsdelivr.net/gh/answerdotai/fasthtml-js@1.0.12/fasthtml.js\")\n",
    "surrsrc   = Script(src=\"https://cdn.jsdelivr.net/gh/answerdotai/surreal@main/surreal.js\")\n",
    "scopesrc  = Script(src=\"https://cdn.jsdelivr.net/gh/gnat/css-scope-inline@main/script.js\")\n",
    "viewport  = Meta(name=\"viewport\", content=\"width=device-width, initial-scale=1, viewport-fit=cover\")\n",
    "charset   = Meta(charset=\"utf-8\")"
   ]
  },
  {
   "cell_type": "code",
   "execution_count": null,
   "id": "8bd78eeb",
   "metadata": {},
   "outputs": [],
   "source": [
    "#| export\n",
    "def get_key(key=None, fname='.sesskey'):\n",
    "    if key: return key\n",
    "    fname = Path(fname)\n",
    "    if fname.exists(): return fname.read_text()\n",
    "    key = str(uuid.uuid4())\n",
    "    fname.write_text(key)\n",
    "    return key"
   ]
  },
  {
   "cell_type": "code",
   "execution_count": null,
   "id": "4771838e",
   "metadata": {},
   "outputs": [
    {
     "data": {
      "text/plain": [
       "'af1b5dfe-6a32-4348-b1de-692f979f20fb'"
      ]
     },
     "execution_count": null,
     "metadata": {},
     "output_type": "execute_result"
    }
   ],
   "source": [
    "get_key()"
   ]
  },
  {
   "cell_type": "code",
   "execution_count": null,
   "id": "042666e2",
   "metadata": {},
   "outputs": [],
   "source": [
    "#| export\n",
    "def _list(o): return [] if not o else list(o) if isinstance(o, (tuple,list)) else [o]"
   ]
  },
  {
   "cell_type": "code",
   "execution_count": null,
   "id": "d276fc71",
   "metadata": {},
   "outputs": [],
   "source": [
    "#| export\n",
    "def _wrap_ex(f, hdrs, ftrs, htmlkw, bodykw, body_wrap):\n",
    "    async def _f(req, exc):\n",
    "        req.hdrs,req.ftrs,req.htmlkw,req.bodykw = map(deepcopy, (hdrs, ftrs, htmlkw, bodykw))\n",
    "        req.body_wrap = body_wrap\n",
    "        res = await _handle(f, (req, exc))\n",
    "        return _resp(req, res)\n",
    "    return _f"
   ]
  },
  {
   "cell_type": "code",
   "execution_count": null,
   "id": "fde249fb",
   "metadata": {},
   "outputs": [],
   "source": [
    "#| export\n",
    "def qp(p:str, **kw) -> str:\n",
    "    \"Add query parameters to path p\"\n",
    "    kw = {k:('' if v in (False,None) else v) for k,v in kw.items()}\n",
    "    return p + ('?' + urlencode(kw,doseq=True) if kw else '')"
   ]
  },
  {
   "cell_type": "code",
   "execution_count": null,
   "id": "c0836a8f",
   "metadata": {},
   "outputs": [
    {
     "data": {
      "text/plain": [
       "'/foo?a=&b=&c=1&c=2&d=bar'"
      ]
     },
     "execution_count": null,
     "metadata": {},
     "output_type": "execute_result"
    }
   ],
   "source": [
    "qp('/foo', a=None, b=False, c=[1,2], d='bar')"
   ]
  },
  {
   "cell_type": "code",
   "execution_count": null,
   "id": "f86690c4",
   "metadata": {},
   "outputs": [],
   "source": [
    "#| export\n",
    "def def_hdrs(htmx=True, surreal=True):\n",
    "    \"Default headers for a FastHTML app\"\n",
    "    hdrs = []\n",
    "    if surreal: hdrs = [surrsrc,scopesrc] + hdrs\n",
    "    if htmx: hdrs = [htmxsrc,fhjsscr] + hdrs\n",
    "    return [charset, viewport] + hdrs"
   ]
  },
  {
   "cell_type": "code",
   "execution_count": null,
   "id": "2c5285ae",
   "metadata": {},
   "outputs": [],
   "source": [
    "#| export\n",
    "cors_allow = Middleware(CORSMiddleware, allow_credentials=True,\n",
    "                        allow_origins=[\"*\"], allow_methods=[\"*\"], allow_headers=[\"*\"])\n",
    "\n",
    "iframe_scr = Script(NotStr(\"\"\"\n",
    "    function sendmsg() {\n",
    "        window.parent.postMessage({height: document.documentElement.offsetHeight}, '*');\n",
    "    }\n",
    "    window.onload = function() {\n",
    "        sendmsg();\n",
    "        document.body.addEventListener('htmx:afterSettle',    sendmsg);\n",
    "        document.body.addEventListener('htmx:wsAfterMessage', sendmsg);\n",
    "    };\"\"\"))"
   ]
  },
  {
   "cell_type": "code",
   "execution_count": null,
   "id": "e0accf76",
   "metadata": {},
   "outputs": [],
   "source": [
    "#| export\n",
    "class FastHTML(Starlette):\n",
    "    def __init__(self, debug=False, routes=None, middleware=None, title: str = \"FastHTML page\", exception_handlers=None,\n",
    "                 on_startup=None, on_shutdown=None, lifespan=None, hdrs=None, ftrs=None, exts=None,\n",
    "                 before=None, after=None, surreal=True, htmx=True, default_hdrs=True, sess_cls=SessionMiddleware,\n",
    "                 secret_key=None, session_cookie='session_', max_age=365*24*3600, sess_path='/',\n",
    "                 same_site='lax', sess_https_only=False, sess_domain=None, key_fname='.sesskey',\n",
    "                 body_wrap=noop_body, htmlkw=None, nb_hdrs=False, **bodykw):\n",
    "        middleware,before,after = map(_list, (middleware,before,after))\n",
    "        self.title = title\n",
    "        hdrs,ftrs,exts = map(listify, (hdrs,ftrs,exts))\n",
    "        exts = {k:htmx_exts[k] for k in exts}\n",
    "        htmlkw = htmlkw or {}\n",
    "        if default_hdrs: hdrs = def_hdrs(htmx, surreal=surreal) + hdrs\n",
    "        hdrs += [Script(src=ext) for ext in exts.values()]\n",
    "        if IN_NOTEBOOK:\n",
    "            hdrs.append(iframe_scr)\n",
    "            from IPython.display import display,HTML\n",
    "            if nb_hdrs: display(HTML(to_xml(tuple(hdrs))))\n",
    "            middleware.append(cors_allow)\n",
    "        self.on_startup,self.on_shutdown,self.lifespan,self.hdrs,self.ftrs = on_startup,on_shutdown,lifespan,hdrs,ftrs\n",
    "        self.body_wrap,self.before,self.after,self.htmlkw,self.bodykw = body_wrap,before,after,htmlkw,bodykw\n",
    "        secret_key = get_key(secret_key, key_fname)\n",
    "        if sess_cls:\n",
    "            sess = Middleware(sess_cls, secret_key=secret_key,session_cookie=session_cookie,\n",
    "                              max_age=max_age, path=sess_path, same_site=same_site,\n",
    "                              https_only=sess_https_only, domain=sess_domain)\n",
    "            middleware.append(sess)\n",
    "        exception_handlers = ifnone(exception_handlers, {})\n",
    "        if 404 not in exception_handlers: \n",
    "            def _not_found(req, exc): return  Response('404 Not Found', status_code=404)  \n",
    "            exception_handlers[404] = _not_found\n",
    "        excs = {k:_wrap_ex(v, hdrs, ftrs, htmlkw, bodykw, body_wrap=body_wrap) for k,v in exception_handlers.items()}\n",
    "        super().__init__(debug, routes, middleware=middleware, exception_handlers=excs, on_startup=on_startup, on_shutdown=on_shutdown, lifespan=lifespan)\n",
    "    \n",
    "    def add_route(self, route):\n",
    "        route.methods = [m.upper() for m in listify(route.methods)]\n",
    "        self.router.routes = [r for r in self.router.routes if not\n",
    "                       (r.path==route.path and r.name == route.name and\n",
    "                        ((route.methods is None) or (set(r.methods) == set(route.methods))))]\n",
    "        self.router.routes.append(route)"
   ]
  },
  {
   "cell_type": "code",
   "execution_count": null,
   "id": "246bd8d1",
   "metadata": {},
   "outputs": [],
   "source": [
    "#| export\n",
    "all_meths = 'get post put delete patch head trace options'.split()"
   ]
  },
  {
   "cell_type": "code",
   "execution_count": null,
   "id": "ab73f7df",
   "metadata": {},
   "outputs": [],
   "source": [
    "#| export\n",
    "@patch\n",
    "def _endp(self:FastHTML, f, body_wrap):\n",
    "    sig = signature_ex(f, True)\n",
    "    async def _f(req):\n",
    "        resp = None\n",
    "        req.injects = []\n",
    "        req.hdrs,req.ftrs,req.htmlkw,req.bodykw = map(deepcopy, (self.hdrs,self.ftrs,self.htmlkw,self.bodykw))\n",
    "        req.hdrs,req.ftrs = listify(req.hdrs),listify(req.ftrs)\n",
    "        for b in self.before:\n",
    "            if not resp:\n",
    "                if isinstance(b, Beforeware): bf,skip = b.f,b.skip\n",
    "                else: bf,skip = b,[]\n",
    "                if not any(re.fullmatch(r, req.url.path) for r in skip):\n",
    "                    resp = await _wrap_call(bf, req, _params(bf))\n",
    "        req.body_wrap = body_wrap\n",
    "        if not resp: resp = await _wrap_call(f, req, sig.parameters)\n",
    "        for a in self.after:\n",
    "            _,*wreq = await _wrap_req(req, _params(a))\n",
    "            nr = a(resp, *wreq)\n",
    "            if nr: resp = nr\n",
    "        return _resp(req, resp, sig.return_annotation)\n",
    "    return _f"
   ]
  },
  {
   "cell_type": "code",
   "execution_count": null,
   "id": "3818575c",
   "metadata": {},
   "outputs": [],
   "source": [
    "#| export \n",
    "@patch\n",
    "def _add_ws(self:FastHTML, func, path, conn, disconn, name, middleware):\n",
    "    endp = _ws_endp(func, conn, disconn)\n",
    "    route = WebSocketRoute(path, endpoint=endp, name=name, middleware=middleware)\n",
    "    route.methods = ['ws']\n",
    "    self.add_route(route)\n",
    "    return func"
   ]
  },
  {
   "cell_type": "code",
   "execution_count": null,
   "id": "669e76eb",
   "metadata": {},
   "outputs": [],
   "source": [
    "#| export\n",
    "@patch\n",
    "def ws(self:FastHTML, path:str, conn=None, disconn=None, name=None, middleware=None):\n",
    "    \"Add a websocket route at `path`\"\n",
    "    def f(func=noop): return self._add_ws(func, path, conn, disconn, name=name, middleware=middleware)\n",
    "    return f"
   ]
  },
  {
   "cell_type": "code",
   "execution_count": null,
   "id": "919618c3",
   "metadata": {},
   "outputs": [],
   "source": [
    "#| export\n",
    "def _mk_locfunc(f,p):\n",
    "    class _lf:\n",
    "        def __init__(self): update_wrapper(self, f)\n",
    "        def __call__(self, *args, **kw): return f(*args, **kw)\n",
    "        def to(self, **kw): return qp(p, **kw)\n",
    "        def __str__(self): return p\n",
    "    return _lf()"
   ]
  },
  {
   "cell_type": "code",
   "execution_count": null,
   "id": "72760b09",
   "metadata": {},
   "outputs": [],
   "source": [
    "#| export\n",
    "@patch\n",
    "def _add_route(self:FastHTML, func, path, methods, name, include_in_schema, body_wrap):\n",
    "    n,fn,p = name,func.__name__,None if callable(path) else path\n",
    "    if methods: m = [methods] if isinstance(methods,str) else methods\n",
    "    elif fn in all_meths and p is not None: m = [fn]\n",
    "    else: m = ['get','post']\n",
    "    if not n: n = fn\n",
    "    if not p: p = '/'+('' if fn=='index' else fn)\n",
    "    route = Route(p, endpoint=self._endp(func, body_wrap or self.body_wrap), methods=m, name=n, include_in_schema=include_in_schema)\n",
    "    self.add_route(route)\n",
    "    lf = _mk_locfunc(func, p)\n",
    "    lf.__routename__ = n\n",
    "    return lf"
   ]
  },
  {
   "cell_type": "code",
   "execution_count": null,
   "id": "f5cb2c2b",
   "metadata": {},
   "outputs": [],
   "source": [
    "#| export\n",
    "@patch\n",
    "def route(self:FastHTML, path:str=None, methods=None, name=None, include_in_schema=True, body_wrap=None):\n",
    "    \"Add a route at `path`\"\n",
    "    def f(func): return self._add_route(func, path, methods, name=name, include_in_schema=include_in_schema, body_wrap=body_wrap)\n",
    "    return f(path) if callable(path) else f\n",
    "\n",
    "for o in all_meths: setattr(FastHTML, o, partialmethod(FastHTML.route, methods=o))"
   ]
  },
  {
   "cell_type": "code",
   "execution_count": null,
   "id": "e6ee3a86",
   "metadata": {},
   "outputs": [
    {
     "name": "stdout",
     "output_type": "stream",
     "text": [
      "[Route(path='/foo', name='foo', methods=['GET', 'HEAD'])]\n"
     ]
    },
    {
     "data": {
      "text/plain": [
       "'/foo?a=bar&b=1&b=2'"
      ]
     },
     "execution_count": null,
     "metadata": {},
     "output_type": "execute_result"
    }
   ],
   "source": [
    "app = FastHTML()\n",
    "@app.get\n",
    "def foo(a:str, b:list[int]): ...\n",
    "\n",
    "print(app.routes)\n",
    "foo.to(a='bar', b=[1,2])"
   ]
  },
  {
   "cell_type": "code",
   "execution_count": null,
   "id": "3a348474",
   "metadata": {},
   "outputs": [],
   "source": [
    "#| export\n",
    "def serve(\n",
    "        appname=None, # Name of the module\n",
    "        app='app', # App instance to be served\n",
    "        host='0.0.0.0', # If host is 0.0.0.0 will convert to localhost\n",
    "        port=None, # If port is None it will default to 5001 or the PORT environment variable\n",
    "        reload=True, # Default is to reload the app upon code changes\n",
    "        reload_includes:list[str]|str|None=None, # Additional files to watch for changes\n",
    "        reload_excludes:list[str]|str|None=None # Files to ignore for changes\n",
    "        ): \n",
    "    \"Run the app in an async server, with live reload set as the default.\"\n",
    "    bk = inspect.currentframe().f_back\n",
    "    glb = bk.f_globals\n",
    "    code = bk.f_code\n",
    "    if not appname:\n",
    "        if glb.get('__name__')=='__main__': appname = Path(glb.get('__file__', '')).stem\n",
    "        elif code.co_name=='main' and bk.f_back.f_globals.get('__name__')=='__main__': appname = inspect.getmodule(bk).__name__\n",
    "    if appname:\n",
    "        if not port: port=int(os.getenv(\"PORT\", default=5001))\n",
    "        print(f'Link: http://{\"localhost\" if host==\"0.0.0.0\" else host}:{port}')\n",
    "        uvicorn.run(f'{appname}:{app}', host=host, port=port, reload=reload, reload_includes=reload_includes, reload_excludes=reload_excludes)"
   ]
  },
  {
   "cell_type": "code",
   "execution_count": null,
   "id": "8121968a",
   "metadata": {},
   "outputs": [],
   "source": [
    "#| export\n",
    "class Client:\n",
    "    \"A simple httpx ASGI client that doesn't require `async`\"\n",
    "    def __init__(self, app, url=\"http://testserver\"):\n",
    "        self.cli = AsyncClient(transport=ASGITransport(app), base_url=url)\n",
    "\n",
    "    def _sync(self, method, url, **kwargs):\n",
    "        async def _request(): return await self.cli.request(method, url, **kwargs)\n",
    "        with from_thread.start_blocking_portal() as portal: return portal.call(_request)\n",
    "\n",
    "for o in ('get', 'post', 'delete', 'put', 'patch', 'options'): setattr(Client, o, partialmethod(Client._sync, o))"
   ]
  },
  {
   "cell_type": "code",
   "execution_count": null,
   "id": "b163c933",
   "metadata": {},
   "outputs": [
    {
     "data": {
      "text/plain": [
       "'test'"
      ]
     },
     "execution_count": null,
     "metadata": {},
     "output_type": "execute_result"
    }
   ],
   "source": [
    "app = FastHTML(routes=[Route('/', lambda _: Response('test'))])\n",
    "cli = Client(app)\n",
    "\n",
    "cli.get('/').text"
   ]
  },
  {
   "cell_type": "markdown",
   "id": "efc8e6db",
   "metadata": {},
   "source": [
    "Note that you can also use Starlette's `TestClient` instead of FastHTML's `Client`. They should be largely interchangable."
   ]
  },
  {
   "cell_type": "markdown",
   "id": "2d2633dd",
   "metadata": {},
   "source": [
    "## FastHTML Tests"
   ]
  },
  {
   "cell_type": "code",
   "execution_count": null,
   "id": "9abc3781",
   "metadata": {},
   "outputs": [],
   "source": [
    "def get_cli(app): return app,TestClient(app),app.route"
   ]
  },
  {
   "cell_type": "code",
   "execution_count": null,
   "id": "645d8d95",
   "metadata": {},
   "outputs": [],
   "source": [
    "app,cli,rt = get_cli(FastHTML(secret_key='soopersecret'))"
   ]
  },
  {
   "cell_type": "code",
   "execution_count": null,
   "id": "421262a8",
   "metadata": {},
   "outputs": [
    {
     "name": "stdout",
     "output_type": "stream",
     "text": [
      "[Route(path='/foo', name='foo', methods=['GET', 'HEAD'])]\n"
     ]
    },
    {
     "data": {
      "text/plain": [
       "'/foo?param=value'"
      ]
     },
     "execution_count": null,
     "metadata": {},
     "output_type": "execute_result"
    }
   ],
   "source": [
    "app,cli,rt = get_cli(FastHTML(title=\"My Custom Title\"))\n",
    "@app.get\n",
    "def foo(): return Div(\"Hello World\")\n",
    "\n",
    "print(app.routes)\n",
    "\n",
    "response = cli.get('/foo')\n",
    "assert '<title>My Custom Title</title>' in response.text\n",
    "\n",
    "foo.to(param='value')"
   ]
  },
  {
   "cell_type": "code",
   "execution_count": null,
   "id": "2ebd6270",
   "metadata": {},
   "outputs": [],
   "source": [
    "app,cli,rt = get_cli(FastHTML())\n",
    "\n",
    "@rt('/xt2')\n",
    "def get(): return H1('bar')\n",
    "\n",
    "txt = cli.get('/xt2').text\n",
    "assert '<title>FastHTML page</title>' in txt and '<h1>bar</h1>' in txt and '<html>' in txt"
   ]
  },
  {
   "cell_type": "code",
   "execution_count": null,
   "id": "8a6ed879",
   "metadata": {},
   "outputs": [
    {
     "data": {
      "text/plain": [
       "'Hi there'"
      ]
     },
     "execution_count": null,
     "metadata": {},
     "output_type": "execute_result"
    }
   ],
   "source": [
    "@rt(\"/hi\")\n",
    "def get(): return 'Hi there'\n",
    "\n",
    "r = cli.get('/hi')\n",
    "r.text"
   ]
  },
  {
   "cell_type": "code",
   "execution_count": null,
   "id": "a8e723fc",
   "metadata": {},
   "outputs": [
    {
     "data": {
      "text/plain": [
       "'Postal'"
      ]
     },
     "execution_count": null,
     "metadata": {},
     "output_type": "execute_result"
    }
   ],
   "source": [
    "@rt(\"/hi\")\n",
    "def post(): return 'Postal'\n",
    "\n",
    "cli.post('/hi').text"
   ]
  },
  {
   "cell_type": "code",
   "execution_count": null,
   "id": "274666db",
   "metadata": {},
   "outputs": [
    {
     "data": {
      "text/plain": [
       "'testserver'"
      ]
     },
     "execution_count": null,
     "metadata": {},
     "output_type": "execute_result"
    }
   ],
   "source": [
    "@app.get(\"/hostie\")\n",
    "def show_host(req): return req.headers['host']\n",
    "\n",
    "cli.get('/hostie').text"
   ]
  },
  {
   "cell_type": "code",
   "execution_count": null,
   "id": "72428702",
   "metadata": {},
   "outputs": [
    {
     "name": "stdout",
     "output_type": "stream",
     "text": [
      "Message text was: Hi! with session bar, from client: Address(host='testclient', port=50000)\n"
     ]
    }
   ],
   "source": [
    "@app.get(\"/setsess\")\n",
    "def set_sess(session):\n",
    "   session['foo'] = 'bar'\n",
    "   return 'ok'\n",
    "\n",
    "@app.ws(\"/ws\")\n",
    "def ws(self, msg:str, ws:WebSocket, session): return f\"Message text was: {msg} with session {session.get('foo')}, from client: {ws.client}\"\n",
    "\n",
    "cli.get('/setsess')\n",
    "with cli.websocket_connect('/ws') as ws:\n",
    "    ws.send_text('{\"msg\":\"Hi!\"}')\n",
    "    data = ws.receive_text()\n",
    "assert 'Message text was: Hi! with session bar' in data\n",
    "print(data)"
   ]
  },
  {
   "cell_type": "code",
   "execution_count": null,
   "id": "36292bf3",
   "metadata": {},
   "outputs": [
    {
     "data": {
      "text/plain": [
       "'a yoyo'"
      ]
     },
     "execution_count": null,
     "metadata": {},
     "output_type": "execute_result"
    }
   ],
   "source": [
    "@rt\n",
    "def yoyo(): return 'a yoyo'\n",
    "\n",
    "cli.post('/yoyo').text"
   ]
  },
  {
   "cell_type": "code",
   "execution_count": null,
   "id": "0d813cd0",
   "metadata": {},
   "outputs": [
    {
     "name": "stdout",
     "output_type": "stream",
     "text": [
      " <!doctype html>\n",
      " <html>\n",
      "   <div hx-post=\"a yoyo\">Text.</div>\n",
      " </html>\n",
      "\n"
     ]
    }
   ],
   "source": [
    "@app.get\n",
    "def autopost(): return Html(Div('Text.', hx_post=yoyo()))\n",
    "print(cli.get('/autopost').text)"
   ]
  },
  {
   "cell_type": "code",
   "execution_count": null,
   "id": "52dde0da",
   "metadata": {},
   "outputs": [
    {
     "name": "stdout",
     "output_type": "stream",
     "text": [
      " <!doctype html>\n",
      " <html>\n",
      "   <body>\n",
      "     <div class=\"px-2\" hx-post=\"/hostie?a=b\">Text.</div>\n",
      "   </body>\n",
      " </html>\n",
      "\n"
     ]
    }
   ],
   "source": [
    "@app.get\n",
    "def autopost2(): return Html(Body(Div('Text.', cls='px-2', hx_post=show_host.to(a='b'))))\n",
    "print(cli.get('/autopost2').text)"
   ]
  },
  {
   "cell_type": "code",
   "execution_count": null,
   "id": "d84d98f1",
   "metadata": {},
   "outputs": [
    {
     "name": "stdout",
     "output_type": "stream",
     "text": [
      " <!doctype html>\n",
      " <html>\n",
      "   <div hx-get=\"/hostie\">Text.</div>\n",
      " </html>\n",
      "\n"
     ]
    }
   ],
   "source": [
    "@app.get\n",
    "def autoget2(): return Html(Div('Text.', hx_get=show_host))\n",
    "print(cli.get('/autoget2').text)"
   ]
  },
  {
   "cell_type": "code",
   "execution_count": null,
   "id": "64343367",
   "metadata": {},
   "outputs": [
    {
     "data": {
      "text/plain": [
       "'Good day to you, Alexis!'"
      ]
     },
     "execution_count": null,
     "metadata": {},
     "output_type": "execute_result"
    }
   ],
   "source": [
    "@rt('/user/{nm}', name='gday')\n",
    "def get(nm:str=''): return f\"Good day to you, {nm}!\"\n",
    "cli.get('/user/Alexis').text"
   ]
  },
  {
   "cell_type": "code",
   "execution_count": null,
   "id": "29a96715",
   "metadata": {},
   "outputs": [
    {
     "name": "stdout",
     "output_type": "stream",
     "text": [
      " <!doctype html>\n",
      " <html>\n",
      "   <div href=\"/user/Alexis\">Text.</div>\n",
      " </html>\n",
      "\n"
     ]
    }
   ],
   "source": [
    "@app.get\n",
    "def autolink(): return Html(Div('Text.', link=uri('gday', nm='Alexis')))\n",
    "print(cli.get('/autolink').text)"
   ]
  },
  {
   "cell_type": "code",
   "execution_count": null,
   "id": "54266599",
   "metadata": {},
   "outputs": [
    {
     "data": {
      "text/plain": [
       "'http://testserver/user/Alexis; http://testserver/hostie'"
      ]
     },
     "execution_count": null,
     "metadata": {},
     "output_type": "execute_result"
    }
   ],
   "source": [
    "@rt('/link')\n",
    "def get(req): return f\"{req.url_for('gday', nm='Alexis')}; {req.url_for('show_host')}\"\n",
    "\n",
    "cli.get('/link').text"
   ]
  },
  {
   "cell_type": "code",
   "execution_count": null,
   "id": "162b811e",
   "metadata": {},
   "outputs": [
    {
     "name": "stdout",
     "output_type": "stream",
     "text": [
      "Background task completed!\n"
     ]
    }
   ],
   "source": [
    "@app.get(\"/background\")\n",
    "async def background_task(request):\n",
    "    async def long_running_task():\n",
    "        await asyncio.sleep(0.1)\n",
    "        print(\"Background task completed!\")\n",
    "    return P(\"Task started\"), BackgroundTask(long_running_task)\n",
    "\n",
    "response = cli.get(\"/background\")"
   ]
  },
  {
   "cell_type": "code",
   "execution_count": null,
   "id": "db0281cf",
   "metadata": {},
   "outputs": [],
   "source": [
    "test_eq(app.router.url_path_for('gday', nm='Jeremy'), '/user/Jeremy')"
   ]
  },
  {
   "cell_type": "code",
   "execution_count": null,
   "id": "b827960a",
   "metadata": {},
   "outputs": [],
   "source": [
    "hxhdr = {'headers':{'hx-request':\"1\"}}\n",
    "\n",
    "@rt('/ft')\n",
    "def get(): return Title('Foo'),H1('bar')\n",
    "\n",
    "txt = cli.get('/ft').text\n",
    "assert '<title>Foo</title>' in txt and '<h1>bar</h1>' in txt and '<html>' in txt\n",
    "\n",
    "@rt('/xt2')\n",
    "def get(): return H1('bar')\n",
    "\n",
    "txt = cli.get('/xt2').text\n",
    "assert '<title>FastHTML page</title>' in txt and '<h1>bar</h1>' in txt and '<html>' in txt\n",
    "\n",
    "assert cli.get('/xt2', **hxhdr).text.strip() == '<h1>bar</h1>'\n",
    "\n",
    "@rt('/xt3')\n",
    "def get(): return Html(Head(Title('hi')), Body(P('there')))\n",
    "\n",
    "txt = cli.get('/xt3').text\n",
    "assert '<title>FastHTML page</title>' not in txt and '<title>hi</title>' in txt and '<p>there</p>' in txt"
   ]
  },
  {
   "cell_type": "code",
   "execution_count": null,
   "id": "381a1b68",
   "metadata": {},
   "outputs": [],
   "source": [
    "@rt('/oops')\n",
    "def get(nope): return nope\n",
    "test_warns(lambda: cli.get('/oops?nope=1'))"
   ]
  },
  {
   "cell_type": "code",
   "execution_count": null,
   "id": "6b022adb",
   "metadata": {},
   "outputs": [],
   "source": [
    "def test_r(cli, path, exp, meth='get', hx=False, **kwargs):\n",
    "    if hx: kwargs['headers'] = {'hx-request':\"1\"}\n",
    "    test_eq(getattr(cli, meth)(path, **kwargs).text, exp)\n",
    "\n",
    "ModelName = str_enum('ModelName', \"alexnet\", \"resnet\", \"lenet\")\n",
    "fake_db = [{\"name\": \"Foo\"}, {\"name\": \"Bar\"}]"
   ]
  },
  {
   "cell_type": "code",
   "execution_count": null,
   "id": "1b4b5717",
   "metadata": {},
   "outputs": [],
   "source": [
    "@rt('/html/{idx}')\n",
    "async def get(idx:int): return Body(H4(f'Next is {idx+1}.'))"
   ]
  },
  {
   "cell_type": "code",
   "execution_count": null,
   "id": "dd017867",
   "metadata": {},
   "outputs": [],
   "source": [
    "@rt(\"/models/{nm}\")\n",
    "def get(nm:ModelName): return nm\n",
    "\n",
    "@rt(\"/files/{path}\")\n",
    "async def get(path: Path): return path.with_suffix('.txt')\n",
    "\n",
    "@rt(\"/items/\")\n",
    "def get(idx:int|None = 0): return fake_db[idx]\n",
    "\n",
    "@rt(\"/idxl/\")\n",
    "def get(idx:list[int]): return str(idx)"
   ]
  },
  {
   "cell_type": "code",
   "execution_count": null,
   "id": "52d9a3f2",
   "metadata": {},
   "outputs": [],
   "source": [
    "r = cli.get('/html/1', headers={'hx-request':\"1\"})\n",
    "assert '<h4>Next is 2.</h4>' in r.text\n",
    "test_r(cli, '/models/alexnet', 'alexnet')\n",
    "test_r(cli, '/files/foo', 'foo.txt')\n",
    "test_r(cli, '/items/?idx=1', '{\"name\":\"Bar\"}')\n",
    "test_r(cli, '/items/', '{\"name\":\"Foo\"}')\n",
    "assert cli.get('/items/?idx=g').text=='404 Not Found'\n",
    "assert cli.get('/items/?idx=g').status_code == 404\n",
    "test_r(cli, '/idxl/?idx=1&idx=2', '[1, 2]')\n",
    "assert cli.get('/idxl/?idx=1&idx=g').status_code == 404"
   ]
  },
  {
   "cell_type": "code",
   "execution_count": null,
   "id": "bb8154cc",
   "metadata": {},
   "outputs": [
    {
     "data": {
      "text/plain": [
       "'got sub/a.b'"
      ]
     },
     "execution_count": null,
     "metadata": {},
     "output_type": "execute_result"
    }
   ],
   "source": [
    "app = FastHTML()\n",
    "rt = app.route\n",
    "cli = TestClient(app)\n",
    "@app.route(r'/static/{path:path}.jpg')\n",
    "def index(path:str): return f'got {path}'\n",
    "cli.get('/static/sub/a.b.jpg').text"
   ]
  },
  {
   "cell_type": "code",
   "execution_count": null,
   "id": "6bc9564c",
   "metadata": {},
   "outputs": [],
   "source": [
    "app.chk = 'foo'"
   ]
  },
  {
   "cell_type": "code",
   "execution_count": null,
   "id": "b8be4ef3",
   "metadata": {},
   "outputs": [],
   "source": [
    "@app.get(\"/booly/\")\n",
    "def _(coming:bool=True): return 'Coming' if coming else 'Not coming'\n",
    "\n",
    "@app.get(\"/datie/\")\n",
    "def _(d:parsed_date): return d\n",
    "\n",
    "@app.get(\"/ua\")\n",
    "async def _(user_agent:str): return user_agent\n",
    "\n",
    "@app.get(\"/hxtest\")\n",
    "def _(htmx): return htmx.request\n",
    "\n",
    "@app.get(\"/hxtest2\")\n",
    "def _(foo:HtmxHeaders, req): return foo.request\n",
    "\n",
    "@app.get(\"/app\")\n",
    "def _(app): return app.chk\n",
    "\n",
    "@app.get(\"/app2\")\n",
    "def _(foo:FastHTML): return foo.chk,HttpHeader(\"mykey\", \"myval\")\n",
    "\n",
    "@app.get(\"/app3\")\n",
    "def _(foo:FastHTML): return HtmxResponseHeaders(location=\"http://example.org\")\n",
    "\n",
    "@app.get(\"/app4\")\n",
    "def _(foo:FastHTML): return Redirect(\"http://example.org\")"
   ]
  },
  {
   "cell_type": "code",
   "execution_count": null,
   "id": "5f045cf9",
   "metadata": {},
   "outputs": [],
   "source": [
    "test_r(cli, '/booly/?coming=true', 'Coming')\n",
    "test_r(cli, '/booly/?coming=no', 'Not coming')\n",
    "date_str = \"17th of May, 2024, 2p\"\n",
    "test_r(cli, f'/datie/?d={date_str}', '2024-05-17 14:00:00')\n",
    "test_r(cli, '/ua', 'FastHTML', headers={'User-Agent':'FastHTML'})\n",
    "test_r(cli, '/hxtest' , '1', headers={'HX-Request':'1'})\n",
    "test_r(cli, '/hxtest2', '1', headers={'HX-Request':'1'})\n",
    "test_r(cli, '/app' , 'foo')"
   ]
  },
  {
   "cell_type": "code",
   "execution_count": null,
   "id": "52f9f934",
   "metadata": {},
   "outputs": [],
   "source": [
    "r = cli.get('/app2', **hxhdr)\n",
    "test_eq(r.text, 'foo')\n",
    "test_eq(r.headers['mykey'], 'myval')"
   ]
  },
  {
   "cell_type": "code",
   "execution_count": null,
   "id": "26d316b6",
   "metadata": {},
   "outputs": [],
   "source": [
    "r = cli.get('/app3')\n",
    "test_eq(r.headers['HX-Location'], 'http://example.org')"
   ]
  },
  {
   "cell_type": "code",
   "execution_count": null,
   "id": "704aeba6",
   "metadata": {},
   "outputs": [],
   "source": [
    "r = cli.get('/app4', follow_redirects=False)\n",
    "test_eq(r.status_code, 303)"
   ]
  },
  {
   "cell_type": "code",
   "execution_count": null,
   "id": "5fa127d5",
   "metadata": {},
   "outputs": [],
   "source": [
    "r = cli.get('/app4', headers={'HX-Request':'1'})\n",
    "test_eq(r.headers['HX-Redirect'], 'http://example.org')"
   ]
  },
  {
   "cell_type": "code",
   "execution_count": null,
   "id": "356db6c0",
   "metadata": {},
   "outputs": [],
   "source": [
    "@rt\n",
    "def meta(): \n",
    "    return ((Title('hi'),H1('hi')),\n",
    "        (Meta(property='image'), Meta(property='site_name'))\n",
    "    )\n",
    "\n",
    "t = cli.post('/meta').text\n",
    "assert re.search(r'<body>\\s*<h1>hi</h1>\\s*</body>', t)\n",
    "assert '<meta' in t"
   ]
  },
  {
   "cell_type": "code",
   "execution_count": null,
   "id": "a3596991",
   "metadata": {},
   "outputs": [],
   "source": [
    "@app.post('/profile/me')\n",
    "def profile_update(username: str): return username\n",
    "\n",
    "test_r(cli, '/profile/me', 'Alexis', 'post', data={'username' : 'Alexis'})\n",
    "test_r(cli, '/profile/me', 'Missing required field: username', 'post', data={})"
   ]
  },
  {
   "cell_type": "code",
   "execution_count": null,
   "id": "fdb9239c",
   "metadata": {},
   "outputs": [],
   "source": [
    "# Example post request with parameter that has a default value\n",
    "@app.post('/pet/dog')\n",
    "def pet_dog(dogname: str = None): return dogname\n",
    "\n",
    "# Working post request with optional parameter\n",
    "test_r(cli, '/pet/dog', '', 'post', data={})"
   ]
  },
  {
   "cell_type": "code",
   "execution_count": null,
   "id": "3366d88f",
   "metadata": {},
   "outputs": [],
   "source": [
    "@dataclass\n",
    "class Bodie: a:int;b:str\n",
    "\n",
    "@rt(\"/bodie/{nm}\")\n",
    "def post(nm:str, data:Bodie):\n",
    "    res = asdict(data)\n",
    "    res['nm'] = nm\n",
    "    return res\n",
    "\n",
    "@app.post(\"/bodied/\")\n",
    "def bodied(data:dict): return data\n",
    "\n",
    "nt = namedtuple('Bodient', ['a','b'])\n",
    "\n",
    "@app.post(\"/bodient/\")\n",
    "def bodient(data:nt): return asdict(data)\n",
    "\n",
    "class BodieTD(TypedDict): a:int;b:str='foo'\n",
    "\n",
    "@app.post(\"/bodietd/\")\n",
    "def bodient(data:BodieTD): return data\n",
    "\n",
    "class Bodie2:\n",
    "    a:int|None; b:str\n",
    "    def __init__(self, a, b='foo'): store_attr()\n",
    "\n",
    "@rt(\"/bodie2/\", methods=['get','post'])\n",
    "def bodie(d:Bodie2): return f\"a: {d.a}; b: {d.b}\""
   ]
  },
  {
   "cell_type": "code",
   "execution_count": null,
   "id": "fcc024e6",
   "metadata": {},
   "outputs": [],
   "source": [
    "from fasthtml.xtend import Titled"
   ]
  },
  {
   "cell_type": "code",
   "execution_count": null,
   "id": "48f0a45e",
   "metadata": {},
   "outputs": [],
   "source": [
    "d = dict(a=1, b='foo')\n",
    "\n",
    "test_r(cli, '/bodie/me', '{\"a\":1,\"b\":\"foo\",\"nm\":\"me\"}', 'post', data=dict(a=1, b='foo', nm='me'))\n",
    "test_r(cli, '/bodied/', '{\"a\":\"1\",\"b\":\"foo\"}', 'post', data=d)\n",
    "test_r(cli, '/bodie2/', 'a: 1; b: foo', 'post', data={'a':1})\n",
    "test_r(cli, '/bodie2/?a=1&b=foo&nm=me', 'a: 1; b: foo')\n",
    "test_r(cli, '/bodient/', '{\"a\":\"1\",\"b\":\"foo\"}', 'post', data=d)\n",
    "test_r(cli, '/bodietd/', '{\"a\":1,\"b\":\"foo\"}', 'post', data=d)"
   ]
  },
  {
   "cell_type": "code",
   "execution_count": null,
   "id": "73363a37",
   "metadata": {},
   "outputs": [],
   "source": [
    "# Testing POST with Content-Type: application/json\n",
    "@app.post(\"/\")\n",
    "def index(it: Bodie): return Titled(\"It worked!\", P(f\"{it.a}, {it.b}\"))\n",
    "\n",
    "s = json.dumps({\"b\": \"Lorem\", \"a\": 15})\n",
    "response = cli.post('/', headers={\"Content-Type\": \"application/json\"}, data=s).text\n",
    "assert \"<title>It worked!</title>\" in response and \"<p>15, Lorem</p>\" in response"
   ]
  },
  {
   "cell_type": "code",
   "execution_count": null,
   "id": "0aeaac36",
   "metadata": {},
   "outputs": [],
   "source": [
    "# Testing POST with Content-Type: application/json\n",
    "@app.post(\"/bodytext\")\n",
    "def index(body): return body\n",
    "\n",
    "response = cli.post('/bodytext', headers={\"Content-Type\": \"application/json\"}, data=s).text\n",
    "test_eq(response, '{\"b\": \"Lorem\", \"a\": 15}')"
   ]
  },
  {
   "cell_type": "code",
   "execution_count": null,
   "id": "4034ee37",
   "metadata": {},
   "outputs": [],
   "source": [
    "files = [ ('files', ('file1.txt', b'content1')),\n",
    "         ('files', ('file2.txt', b'content2')) ]"
   ]
  },
  {
   "cell_type": "code",
   "execution_count": null,
   "id": "04881594",
   "metadata": {},
   "outputs": [
    {
     "name": "stdout",
     "output_type": "stream",
     "text": [
      "200\n",
      "content1,content2\n"
     ]
    }
   ],
   "source": [
    "@rt(\"/uploads\")\n",
    "async def post(files:list[UploadFile]):\n",
    "    return ','.join([(await file.read()).decode() for file in files])\n",
    "\n",
    "res = cli.post('/uploads', files=files) \n",
    "print(res.status_code)\n",
    "print(res.text)"
   ]
  },
  {
   "cell_type": "code",
   "execution_count": null,
   "id": "28a99667",
   "metadata": {},
   "outputs": [
    {
     "name": "stdout",
     "output_type": "stream",
     "text": [
      "200\n",
      "content1\n"
     ]
    }
   ],
   "source": [
    "res = cli.post('/uploads', files=[files[0]])\n",
    "print(res.status_code)\n",
    "print(res.text)"
   ]
  },
  {
   "cell_type": "code",
   "execution_count": null,
   "id": "5bce33f0",
   "metadata": {},
   "outputs": [
    {
     "name": "stdout",
     "output_type": "stream",
     "text": [
<<<<<<< HEAD
      "Set to 2024-12-14 12:38:57.886589\n"
=======
      "Set to 2024-12-20 19:21:33.748637\n"
>>>>>>> e0ef2411
     ]
    },
    {
     "data": {
      "text/plain": [
<<<<<<< HEAD
       "'Session time: 2024-12-14 12:38:57.886589'"
=======
       "'Session time: 2024-12-20 19:21:33.748637'"
>>>>>>> e0ef2411
      ]
     },
     "execution_count": null,
     "metadata": {},
     "output_type": "execute_result"
    }
   ],
   "source": [
    "@rt(\"/setsess\")\n",
    "def get(sess, foo:str=''):\n",
    "    now = datetime.now()\n",
    "    sess['auth'] = str(now)\n",
    "    return f'Set to {now}'\n",
    "\n",
    "@rt(\"/getsess\")\n",
    "def get(sess): return f'Session time: {sess[\"auth\"]}'\n",
    "\n",
    "print(cli.get('/setsess').text)\n",
    "time.sleep(0.01)\n",
    "\n",
    "cli.get('/getsess').text"
   ]
  },
  {
   "cell_type": "code",
   "execution_count": null,
   "id": "249fce31",
   "metadata": {},
   "outputs": [],
   "source": [
    "@rt(\"/sess-first\")\n",
    "def post(sess, name: str):\n",
    "    sess[\"name\"] = name\n",
    "    return str(sess)\n",
    "\n",
    "cli.post('/sess-first', data={'name': 2})\n",
    "\n",
    "@rt(\"/getsess-all\")\n",
    "def get(sess): return sess['name']\n",
    "\n",
    "test_eq(cli.get('/getsess-all').text, '2')"
   ]
  },
  {
   "cell_type": "code",
   "execution_count": null,
   "id": "4d17ab9c",
   "metadata": {},
   "outputs": [
    {
     "name": "stdout",
     "output_type": "stream",
     "text": [
      "# Release notes\n"
     ]
    }
   ],
   "source": [
    "@rt(\"/upload\")\n",
    "async def post(uf:UploadFile): return (await uf.read()).decode()\n",
    "\n",
    "with open('../../CHANGELOG.md', 'rb') as f:\n",
    "    print(cli.post('/upload', files={'uf':f}, data={'msg':'Hello'}).text[:15])"
   ]
  },
  {
   "cell_type": "code",
   "execution_count": null,
   "id": "102c17ab",
   "metadata": {},
   "outputs": [],
   "source": [
    "@rt(\"/form-submit/{list_id}\")\n",
    "def options(list_id: str):\n",
    "    headers = {\n",
    "        'Access-Control-Allow-Origin': '*',\n",
    "        'Access-Control-Allow-Methods': 'POST',\n",
    "        'Access-Control-Allow-Headers': '*',\n",
    "    }\n",
    "    return Response(status_code=200, headers=headers)"
   ]
  },
  {
   "cell_type": "code",
   "execution_count": null,
   "id": "85bf2984",
   "metadata": {},
   "outputs": [],
   "source": [
    "h = cli.options('/form-submit/2').headers\n",
    "test_eq(h['Access-Control-Allow-Methods'], 'POST')"
   ]
  },
  {
   "cell_type": "code",
   "execution_count": null,
   "id": "e4fc13b0",
   "metadata": {},
   "outputs": [],
   "source": [
    "from fasthtml.authmw import user_pwd_auth"
   ]
  },
  {
   "cell_type": "code",
   "execution_count": null,
   "id": "1f11eab1",
   "metadata": {},
   "outputs": [],
   "source": [
    "def _not_found(req, exc): return Div('nope')\n",
    "\n",
    "app,cli,rt = get_cli(FastHTML(exception_handlers={404:_not_found}))\n",
    "\n",
    "txt = cli.get('/').text\n",
    "assert '<div>nope</div>' in txt\n",
    "assert '<!doctype html>' in txt"
   ]
  },
  {
   "cell_type": "code",
   "execution_count": null,
   "id": "063b7f43",
   "metadata": {},
   "outputs": [],
   "source": [
    "app,cli,rt = get_cli(FastHTML())\n",
    "\n",
    "@rt(\"/{name}/{age}\")\n",
    "def get(name: str, age: int): \n",
    "    return Titled(f\"Hello {name.title()}, age {age}\")\n",
    "\n",
    "assert '<title>Hello Uma, age 5</title>' in cli.get('/uma/5').text\n",
    "assert '404 Not Found' in cli.get('/uma/five').text"
   ]
  },
  {
   "cell_type": "code",
   "execution_count": null,
   "id": "efd6fc6c",
   "metadata": {},
   "outputs": [],
   "source": [
    "auth = user_pwd_auth(testuser='spycraft')\n",
    "app,cli,rt = get_cli(FastHTML(middleware=[auth]))\n",
    "\n",
    "@rt(\"/locked\")\n",
    "def get(auth): return 'Hello, ' + auth\n",
    "\n",
    "test_eq(cli.get('/locked').text, 'not authenticated')\n",
    "test_eq(cli.get('/locked', auth=(\"testuser\",\"spycraft\")).text, 'Hello, testuser')"
   ]
  },
  {
   "cell_type": "code",
   "execution_count": null,
   "id": "32520197",
   "metadata": {},
   "outputs": [],
   "source": [
    "auth = user_pwd_auth(testuser='spycraft')\n",
    "app,cli,rt = get_cli(FastHTML(middleware=[auth]))\n",
    "\n",
    "@rt(\"/locked\")\n",
    "def get(auth): return 'Hello, ' + auth\n",
    "\n",
    "test_eq(cli.get('/locked').text, 'not authenticated')\n",
    "test_eq(cli.get('/locked', auth=(\"testuser\",\"spycraft\")).text, 'Hello, testuser')"
   ]
  },
  {
   "cell_type": "markdown",
   "id": "6a014add",
   "metadata": {},
   "source": [
    "## APIRouter"
   ]
  },
  {
   "cell_type": "code",
   "execution_count": null,
   "id": "d5223a9a",
   "metadata": {},
   "outputs": [],
   "source": [
    "#| export\n",
    "class RouteFuncs:\n",
    "    def __init__(self): super().__setattr__('_funcs', {})\n",
    "    def __setattr__(self, name, value): self._funcs[name] = value\n",
    "    def __getattr__(self, name): \n",
    "        if name in all_meths: raise AttributeError(\"Route functions with HTTP Names are not accessible here\")\n",
    "        try: return self._funcs[name]\n",
    "        except KeyError: raise AttributeError(f\"No route named {name} found in route functions\")\n",
    "    def __dir__(self): return list(self._funcs.keys())"
   ]
  },
  {
   "cell_type": "code",
   "execution_count": null,
   "id": "0f08cb5e",
   "metadata": {},
   "outputs": [],
   "source": [
    "#| export\n",
    "class APIRouter:\n",
    "    \"Add routes to an app\"\n",
    "    def __init__(self, prefix:str|None=None, body_wrap=noop_body): \n",
    "        self.routes,self.wss = [],[]\n",
    "        self.rt_funcs = RouteFuncs()  # Store wrapped route function for discoverability\n",
    "        self.prefix = prefix if prefix else \"\"\n",
    "        self.body_wrap = body_wrap\n",
    "\n",
    "    def _wrap_func(self, func, path=None):\n",
    "        name = func.__name__\n",
    "        wrapped = _mk_locfunc(func, path)\n",
    "        wrapped.__routename__ = name\n",
    "        # If you are using the def get or def post method names, this approach is not supported\n",
    "        if name not in all_meths: setattr(self.rt_funcs, name, wrapped)\n",
    "        return wrapped\n",
    "\n",
    "    def __call__(self, path:str=None, methods=None, name=None, include_in_schema=True, body_wrap=None):\n",
    "        \"Add a route at `path`\"\n",
    "        def f(func):\n",
    "            p = self.prefix + (\"/\" + ('' if path.__name__=='index' else func.__name__) if callable(path) else path)\n",
    "            wrapped = self._wrap_func(func, p)\n",
    "            self.routes.append((func, p, methods, name, include_in_schema, body_wrap or self.body_wrap))\n",
    "            return wrapped\n",
    "        return f(path) if callable(path) else f\n",
    "    \n",
    "    def __getattr__(self, name):\n",
    "        try: return getattr(self.rt_funcs, name)\n",
    "        except AttributeError: return super().__getattr__(self, name)\n",
    "\n",
    "    def to_app(self, app):\n",
    "        \"Add routes to `app`\"\n",
    "        for args in self.routes: app._add_route(*args)\n",
    "        for args in self.wss: app._add_ws(*args)\n",
    "        \n",
    "    def ws(self, path:str, conn=None, disconn=None, name=None, middleware=None):\n",
    "        \"Add a websocket route at `path`\"\n",
    "        def f(func=noop): return self.wss.append((func, f\"{self.prefix}{path}\", conn, disconn, name, middleware))\n",
    "        return f"
   ]
  },
  {
   "cell_type": "code",
   "execution_count": null,
   "id": "22e17ec8",
   "metadata": {},
   "outputs": [],
   "source": [
    "ar = APIRouter()"
   ]
  },
  {
   "cell_type": "code",
   "execution_count": null,
   "id": "61030ee4",
   "metadata": {},
   "outputs": [],
   "source": [
    "@ar(\"/hi\")\n",
    "def get(): return 'Hi there'\n",
    "@ar(\"/hi\")\n",
    "def post(): return 'Postal'\n",
    "@ar\n",
    "def ho(): return 'Ho ho'\n",
    "@ar(\"/hostie\")\n",
    "def show_host(req): return req.headers['host']\n",
    "@ar\n",
    "def yoyo(): return 'a yoyo'\n",
    "@ar\n",
    "def index(): return \"home page\"\n",
    "\n",
    "@ar.ws(\"/ws\")\n",
    "def ws(self, msg:str): return f\"Message text was: {msg}\""
   ]
  },
  {
   "cell_type": "code",
   "execution_count": null,
   "id": "cd413b0d",
   "metadata": {},
   "outputs": [],
   "source": [
    "app,cli,_ = get_cli(FastHTML())\n",
    "ar.to_app(app)"
   ]
  },
  {
   "cell_type": "code",
   "execution_count": null,
   "id": "8c265ff8",
   "metadata": {},
   "outputs": [],
   "source": [
    "assert str(yoyo) == '/yoyo'\n",
    "# ensure route functions are properly discoverable on `APIRouter` and `APIRouter.rt_funcs`\n",
    "assert ar.prefix == ''\n",
    "assert str(ar.rt_funcs.index) == '/'\n",
    "assert str(ar.index) == '/'\n",
    "with ExceptionExpected(): ar.blah()\n",
    "with ExceptionExpected(): ar.rt_funcs.blah()\n",
    "# ensure any route functions named using an HTTPMethod are not discoverable via `rt_funcs`\n",
    "assert \"get\" not in ar.rt_funcs._funcs.keys()"
   ]
  },
  {
   "cell_type": "code",
   "execution_count": null,
   "id": "8f7c5710",
   "metadata": {},
   "outputs": [],
   "source": [
    "test_eq(cli.get('/hi').text, 'Hi there')\n",
    "test_eq(cli.post('/hi').text, 'Postal')\n",
    "test_eq(cli.get('/hostie').text, 'testserver')\n",
    "test_eq(cli.post('/yoyo').text, 'a yoyo')\n",
    "\n",
    "test_eq(cli.get('/ho').text, 'Ho ho')\n",
    "test_eq(cli.post('/ho').text, 'Ho ho')"
   ]
  },
  {
   "cell_type": "code",
   "execution_count": null,
   "id": "1236de78",
   "metadata": {},
   "outputs": [],
   "source": [
    "with cli.websocket_connect('/ws') as ws:\n",
    "    ws.send_text('{\"msg\":\"Hi!\"}')\n",
    "    data = ws.receive_text()\n",
    "    assert data == 'Message text was: Hi!'"
   ]
  },
  {
   "cell_type": "code",
   "execution_count": null,
   "id": "02a4e649",
   "metadata": {},
   "outputs": [],
   "source": [
    "ar2 = APIRouter(\"/products\")"
   ]
  },
  {
   "cell_type": "code",
   "execution_count": null,
   "id": "151b9e3c",
   "metadata": {},
   "outputs": [],
   "source": [
    "@ar2(\"/hi\")\n",
    "def get(): return 'Hi there'\n",
    "@ar2(\"/hi\")\n",
    "def post(): return 'Postal'\n",
    "@ar2\n",
    "def ho(): return 'Ho ho'\n",
    "@ar2(\"/hostie\")\n",
    "def show_host(req): return req.headers['host']\n",
    "@ar2\n",
    "def yoyo(): return 'a yoyo'\n",
    "@ar2\n",
    "def index(): return \"home page\"\n",
    "\n",
    "@ar2.ws(\"/ws\")\n",
    "def ws(self, msg:str): return f\"Message text was: {msg}\""
   ]
  },
  {
   "cell_type": "code",
   "execution_count": null,
   "id": "77ce8548",
   "metadata": {},
   "outputs": [],
   "source": [
    "app,cli,_ = get_cli(FastHTML())\n",
    "ar2.to_app(app)"
   ]
  },
  {
   "cell_type": "code",
   "execution_count": null,
   "id": "f1fc8425",
   "metadata": {},
   "outputs": [],
   "source": [
    "assert str(yoyo) == '/products/yoyo'\n",
    "assert ar2.prefix == '/products'\n",
    "assert str(ar2.rt_funcs.index) == '/products/'\n",
    "assert str(ar2.index) == '/products/'\n",
    "assert str(ar.index) == '/'\n",
    "with ExceptionExpected(): ar2.blah()\n",
    "with ExceptionExpected(): ar2.rt_funcs.blah()\n",
    "assert \"get\" not in ar2.rt_funcs._funcs.keys()"
   ]
  },
  {
   "cell_type": "code",
   "execution_count": null,
   "id": "f265860d",
   "metadata": {},
   "outputs": [],
   "source": [
    "test_eq(cli.get('/products/hi').text, 'Hi there')\n",
    "test_eq(cli.post('/products/hi').text, 'Postal')\n",
    "test_eq(cli.get('/products/hostie').text, 'testserver')\n",
    "test_eq(cli.post('/products/yoyo').text, 'a yoyo')\n",
    "\n",
    "test_eq(cli.get('/products/ho').text, 'Ho ho')\n",
    "test_eq(cli.post('/products/ho').text, 'Ho ho')"
   ]
  },
  {
   "cell_type": "code",
   "execution_count": null,
   "id": "e38d99cf",
   "metadata": {},
   "outputs": [],
   "source": [
    "with cli.websocket_connect('/products/ws') as ws:\n",
    "    ws.send_text('{\"msg\":\"Hi!\"}')\n",
    "    data = ws.receive_text()\n",
    "    assert data == 'Message text was: Hi!'"
   ]
  },
  {
   "cell_type": "code",
   "execution_count": null,
   "id": "259a0f53",
   "metadata": {},
   "outputs": [],
   "source": [
    "#| export\n",
    "for o in all_meths: setattr(APIRouter, o, partialmethod(APIRouter.__call__, methods=o))"
   ]
  },
  {
   "cell_type": "code",
   "execution_count": null,
   "id": "f61d110c",
   "metadata": {},
   "outputs": [],
   "source": [
    "@ar.get\n",
    "def hi2(): return 'Hi there'\n",
    "@ar.get(\"/hi3\")\n",
    "def _(): return 'Hi there'\n",
    "@ar.post(\"/post2\")\n",
    "def _(): return 'Postal'\n",
    "\n",
    "@ar2.get\n",
    "def hi2(): return 'Hi there'\n",
    "@ar2.get(\"/hi3\")\n",
    "def _(): return 'Hi there'\n",
    "@ar2.post(\"/post2\")\n",
    "def _(): return 'Postal'"
   ]
  },
  {
   "cell_type": "markdown",
   "id": "dfa6f859",
   "metadata": {},
   "source": [
    "## Extras"
   ]
  },
  {
   "cell_type": "code",
   "execution_count": null,
   "id": "7438435e",
   "metadata": {},
   "outputs": [],
   "source": [
    "app,cli,rt = get_cli(FastHTML(secret_key='soopersecret'))"
   ]
  },
  {
   "cell_type": "code",
   "execution_count": null,
   "id": "e518de83",
   "metadata": {},
   "outputs": [],
   "source": [
    "#| export\n",
    "def cookie(key: str, value=\"\", max_age=None, expires=None, path=\"/\", domain=None, secure=False, httponly=False, samesite=\"lax\",):\n",
    "    \"Create a 'set-cookie' `HttpHeader`\"\n",
    "    cookie = cookies.SimpleCookie()\n",
    "    cookie[key] = value\n",
    "    if max_age is not None: cookie[key][\"max-age\"] = max_age\n",
    "    if expires is not None:\n",
    "        cookie[key][\"expires\"] = format_datetime(expires, usegmt=True) if isinstance(expires, datetime) else expires\n",
    "    if path is not None: cookie[key][\"path\"] = path\n",
    "    if domain is not None: cookie[key][\"domain\"] = domain\n",
    "    if secure: cookie[key][\"secure\"] = True\n",
    "    if httponly: cookie[key][\"httponly\"] = True\n",
    "    if samesite is not None:\n",
    "        assert samesite.lower() in [ \"strict\", \"lax\", \"none\", ], \"must be 'strict', 'lax' or 'none'\"\n",
    "        cookie[key][\"samesite\"] = samesite\n",
    "    cookie_val = cookie.output(header=\"\").strip()\n",
    "    return HttpHeader(\"set-cookie\", cookie_val)"
   ]
  },
  {
   "cell_type": "code",
   "execution_count": null,
   "id": "919e600a",
   "metadata": {},
   "outputs": [
    {
     "name": "stdout",
     "output_type": "stream",
     "text": [
      "\n"
     ]
    },
    {
     "data": {
      "text/plain": [
<<<<<<< HEAD
       "'Cookie was set at time 12:38:58.050326'"
=======
       "'Cookie was set at time 19:21:34.644743'"
>>>>>>> e0ef2411
      ]
     },
     "execution_count": null,
     "metadata": {},
     "output_type": "execute_result"
    }
   ],
   "source": [
    "@rt(\"/setcookie\")\n",
    "def get(req): return cookie('now', datetime.now())\n",
    "\n",
    "@rt(\"/getcookie\")\n",
    "def get(now:parsed_date): return f'Cookie was set at time {now.time()}'\n",
    "\n",
    "print(cli.get('/setcookie').text)\n",
    "time.sleep(0.01)\n",
    "cli.get('/getcookie').text"
   ]
  },
  {
   "cell_type": "code",
   "execution_count": null,
   "id": "8816f277",
   "metadata": {},
   "outputs": [],
   "source": [
    "#| export\n",
    "def reg_re_param(m, s):\n",
    "    cls = get_class(f'{m}Conv', sup=StringConvertor, regex=s)\n",
    "    register_url_convertor(m, cls())"
   ]
  },
  {
   "cell_type": "code",
   "execution_count": null,
   "id": "e9535978",
   "metadata": {},
   "outputs": [],
   "source": [
    "#| export\n",
    "# Starlette doesn't have the '?', so it chomps the whole remaining URL\n",
    "reg_re_param(\"path\", \".*?\")\n",
    "reg_re_param(\"static\", \"ico|gif|jpg|jpeg|webm|css|js|woff|png|svg|mp4|webp|ttf|otf|eot|woff2|txt|html|map\")\n",
    "\n",
    "@patch\n",
    "def static_route_exts(self:FastHTML, prefix='/', static_path='.', exts='static'):\n",
    "    \"Add a static route at URL path `prefix` with files from `static_path` and `exts` defined by `reg_re_param()`\"\n",
    "    @self.route(f\"{prefix}{{fname:path}}.{{ext:{exts}}}\")\n",
    "    async def get(fname:str, ext:str): return FileResponse(f'{static_path}/{fname}.{ext}')"
   ]
  },
  {
   "cell_type": "code",
   "execution_count": null,
   "id": "9a70842e",
   "metadata": {},
   "outputs": [],
   "source": [
    "reg_re_param(\"imgext\", \"ico|gif|jpg|jpeg|webm\")\n",
    "\n",
    "@rt(r'/static/{path:path}{fn}.{ext:imgext}')\n",
    "def get(fn:str, path:str, ext:str): return f\"Getting {fn}.{ext} from /{path}\"\n",
    "\n",
    "test_r(cli, '/static/foo/jph.me.ico', 'Getting jph.me.ico from /foo/')"
   ]
  },
  {
   "cell_type": "code",
   "execution_count": null,
   "id": "8bb51383",
   "metadata": {},
   "outputs": [],
   "source": [
    "app.static_route_exts()\n",
    "assert 'These are the source notebooks for FastHTML' in cli.get('/README.txt').text"
   ]
  },
  {
   "cell_type": "code",
   "execution_count": null,
   "id": "b31de65a",
   "metadata": {},
   "outputs": [],
   "source": [
    "#| export\n",
    "@patch\n",
    "def static_route(self:FastHTML, ext='', prefix='/', static_path='.'):\n",
    "    \"Add a static route at URL path `prefix` with files from `static_path` and single `ext` (including the '.')\"\n",
    "    @self.route(f\"{prefix}{{fname:path}}{ext}\")\n",
    "    async def get(fname:str): return FileResponse(f'{static_path}/{fname}{ext}')"
   ]
  },
  {
   "cell_type": "code",
   "execution_count": null,
   "id": "d4ff5919",
   "metadata": {},
   "outputs": [],
   "source": [
    "app.static_route('.md', static_path='../..')\n",
    "assert 'THIS FILE WAS AUTOGENERATED' in cli.get('/README.md').text"
   ]
  },
  {
   "cell_type": "code",
   "execution_count": null,
   "id": "1960d7ff",
   "metadata": {},
   "outputs": [],
   "source": [
    "#| export\n",
    "class MiddlewareBase:\n",
    "    async def __call__(self, scope, receive, send) -> None:\n",
    "        if scope[\"type\"] not in [\"http\", \"websocket\"]:\n",
    "            await self._app(scope, receive, send)\n",
    "            return\n",
    "        return HTTPConnection(scope)"
   ]
  },
  {
   "cell_type": "code",
   "execution_count": null,
   "id": "83a20f93",
   "metadata": {},
   "outputs": [],
   "source": [
    "#| export\n",
    "class FtResponse:\n",
    "    \"Wrap an FT response with any Starlette `Response`\"\n",
    "    def __init__(self, content, status_code:int=200, headers=None, cls=HTMLResponse, media_type:str|None=None):\n",
    "        self.content,self.status_code,self.headers = content,status_code,headers\n",
    "        self.cls,self.media_type = cls,media_type\n",
    "    \n",
    "    def __response__(self, req):\n",
    "        cts,httphdrs,tasks = _xt_cts(req, self.content)\n",
    "        headers = {**(self.headers or {}), **httphdrs}\n",
    "        return self.cls(cts, status_code=self.status_code, headers=headers, media_type=self.media_type, background=tasks)"
   ]
  },
  {
   "cell_type": "code",
   "execution_count": null,
   "id": "a9e66b7d",
   "metadata": {},
   "outputs": [],
   "source": [
    "@rt('/ftr')\n",
    "def get():\n",
    "    cts = Title('Foo'),H1('bar')\n",
    "    return FtResponse(cts, status_code=201, headers={'Location':'/foo/1'})\n",
    "\n",
    "r = cli.get('/ftr')\n",
    "\n",
    "test_eq(r.status_code, 201)\n",
    "test_eq(r.headers['location'], '/foo/1')\n",
    "txt = r.text\n",
    "assert '<title>Foo</title>' in txt and '<h1>bar</h1>' in txt and '<html>' in txt"
   ]
  },
  {
   "cell_type": "code",
   "execution_count": null,
   "id": "9dc1025e",
   "metadata": {},
   "outputs": [],
   "source": [
    "#| export\n",
    "def unqid():\n",
    "    res = b64encode(uuid4().bytes)\n",
    "    return '_' + res.decode().rstrip('=').translate(str.maketrans('+/', '_-'))"
   ]
  },
  {
   "cell_type": "code",
   "execution_count": null,
   "id": "5b67e014",
   "metadata": {},
   "outputs": [],
   "source": [
    "#| export\n",
    "def _add_ids(s):\n",
    "    if not isinstance(s, FT): return\n",
    "    if not getattr(s, 'id', None): s.id = unqid()\n",
    "    for c in s.children: _add_ids(c)"
   ]
  },
  {
   "cell_type": "code",
   "execution_count": null,
   "id": "1f590f25",
   "metadata": {},
   "outputs": [],
   "source": [
    "#| export\n",
    "def setup_ws(app, f=noop):\n",
    "    conns = {}\n",
    "    async def on_connect(scope, send): conns[scope.client] = send\n",
    "    async def on_disconnect(scope): conns.pop(scope.client)\n",
    "    app.ws('/ws', conn=on_connect, disconn=on_disconnect)(f)\n",
    "    async def send(s):\n",
    "        for o in conns.values(): await o(s)\n",
    "    app._send = send\n",
    "    return send"
   ]
  },
  {
   "cell_type": "markdown",
   "id": "474e14b4",
   "metadata": {},
   "source": [
    "## Export -"
   ]
  },
  {
   "cell_type": "code",
   "execution_count": null,
   "id": "d211e8e2",
   "metadata": {},
   "outputs": [],
   "source": [
    "#|hide\n",
    "import nbdev; nbdev.nbdev_export()"
   ]
  },
  {
   "cell_type": "code",
   "execution_count": null,
   "id": "bf47445c",
   "metadata": {},
   "outputs": [],
   "source": []
  }
 ],
 "metadata": {
  "kernelspec": {
   "display_name": "python3",
   "language": "python",
   "name": "python3"
  }
 },
 "nbformat": 4,
 "nbformat_minor": 5
}<|MERGE_RESOLUTION|>--- conflicted
+++ resolved
@@ -131,11 +131,7 @@
     {
      "data": {
       "text/plain": [
-<<<<<<< HEAD
-       "datetime.datetime(2024, 12, 14, 14, 0)"
-=======
        "datetime.datetime(2024, 12, 20, 14, 0)"
->>>>>>> e0ef2411
       ]
      },
      "execution_count": null,
@@ -2482,21 +2478,13 @@
      "name": "stdout",
      "output_type": "stream",
      "text": [
-<<<<<<< HEAD
-      "Set to 2024-12-14 12:38:57.886589\n"
-=======
       "Set to 2024-12-20 19:21:33.748637\n"
->>>>>>> e0ef2411
      ]
     },
     {
      "data": {
       "text/plain": [
-<<<<<<< HEAD
-       "'Session time: 2024-12-14 12:38:57.886589'"
-=======
        "'Session time: 2024-12-20 19:21:33.748637'"
->>>>>>> e0ef2411
       ]
      },
      "execution_count": null,
@@ -3017,11 +3005,7 @@
     {
      "data": {
       "text/plain": [
-<<<<<<< HEAD
-       "'Cookie was set at time 12:38:58.050326'"
-=======
        "'Cookie was set at time 19:21:34.644743'"
->>>>>>> e0ef2411
       ]
      },
      "execution_count": null,
